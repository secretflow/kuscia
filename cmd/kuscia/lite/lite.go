// Copyright 2023 Ant Group Co., Ltd.
//
// Licensed under the Apache License, Version 2.0 (the "License");
// you may not use this file except in compliance with the License.
// You may obtain a copy of the License at
//
//   http://www.apache.org/licenses/LICENSE-2.0
//
// Unless required by applicable law or agreed to in writing, software
// distributed under the License is distributed on an "AS IS" BASIS,
// WITHOUT WARRANTIES OR CONDITIONS OF ANY KIND, either express or implied.
// See the License for the specific language governing permissions and
// limitations under the License.

//nolint:dulp
package lite

import (
	"context"
<<<<<<< HEAD
=======
	"errors"
	"fmt"
	"os"
	"path/filepath"
>>>>>>> cbb6c4f4
	"sync"

	"github.com/secretflow/kuscia/cmd/kuscia/modules"
	"github.com/secretflow/kuscia/cmd/kuscia/utils"
<<<<<<< HEAD
=======
	"github.com/secretflow/kuscia/pkg/agent/config"
	"github.com/secretflow/kuscia/pkg/utils/kubeconfig"
	"github.com/secretflow/kuscia/pkg/utils/network"
>>>>>>> cbb6c4f4
	"github.com/secretflow/kuscia/pkg/utils/nlog"
	"github.com/secretflow/kuscia/pkg/utils/nlog/zlogwriter"
	"github.com/spf13/cobra"
)

<<<<<<< HEAD
=======
var (
	defaultEndpoint = "http://apiserver.master.svc"
)

func getInitConfig(configFile, domainID string) *modules.Dependencies {
	content, err := os.ReadFile(configFile)
	if err != nil {
		nlog.Fatal(err)
	}
	conf := &modules.Dependencies{}
	conf.ApiserverEndpoint = defaultEndpoint
	conf.Agent.AgentConfig = *config.DefaultAgentConfig()
	err = yaml.Unmarshal(content, &conf.KusciaConfig)
	if err != nil {
		nlog.Fatal(err)
	}
	hostIP, err := network.GetHostIP()
	if err != nil {
		nlog.Fatal(err)
	}
	conf.EnvoyIP = hostIP

	// use the current context in kubeconfig
	clients, err := kubeconfig.CreateClientSetsFromKubeconfig("", conf.ApiserverEndpoint)
	if err != nil {
		nlog.Fatal(err)
	}
	conf.Clients = clients
	err = modules.EnsureDir(conf)
	if err != nil {
		nlog.Fatal(err)
	}
	conf.ContainerdSock = filepath.Join(conf.RootDir, "containerd/run/containerd.sock")

	conf.TransportConfigFile = filepath.Join(conf.RootDir, "etc/conf/transport/transport.yaml")
	conf.TransportPort, err = modules.GetTransportPort(conf.TransportConfigFile)
	if err != nil {
		nlog.Fatal(err)
	}
	conf.EnableContainerd = true
	if conf.Agent.Provider.Runtime == config.K8sRuntime {
		conf.EnableContainerd = false
	}

	return conf
}

>>>>>>> cbb6c4f4
func NewLiteCommand(ctx context.Context) *cobra.Command {
	configFile := ""
	domainID := ""
	debug := false
	debugPort := 28080
	var logConfig *nlog.LogConfig
	cmd := &cobra.Command{
		Use:          "lite",
		Short:        "Lite means only running as a node",
		Long:         `Lite contains node modules, such as: agent, envoy, domainroute, coredns, containerd`,
		SilenceUsage: true,
		RunE: func(cmd *cobra.Command, args []string) error {
			runCtx, cancel := context.WithCancel(ctx)
			defer func() {
				cancel()
			}()
			err := modules.InitLogs(logConfig)
			if err != nil {
				fmt.Println(err)
				return err
			}
<<<<<<< HEAD
			nlog.Setup(nlog.SetWriter(zlog))
			conf := utils.GetInitConfig(configFile, domainID, utils.RunModeLite)
=======
			conf := getInitConfig(configFile, domainID)
			conf.LogConfig = logConfig
>>>>>>> cbb6c4f4
			_, _, err = modules.EnsureCaKeyAndCert(conf)
			if err != nil {
				nlog.Error(err)
				return err
			}
			err = modules.EnsureDomainKey(conf)
			if err != nil {
				nlog.Error(err)
				return err
			}

			if conf.EnableContainerd {
				modules.RunContainerd(runCtx, cancel, conf)
			}
			coreDnsModule := modules.RunCoreDNS(runCtx, cancel, conf)

			wg := sync.WaitGroup{}
			wg.Add(3)
			go func() {
				defer wg.Done()
				modules.RunDomainRoute(runCtx, cancel, conf)
			}()
			go func() {
				defer wg.Done()
				modules.RunEnvoy(runCtx, cancel, conf)
			}()
			go func() {
				defer wg.Done()
				modules.RunTransport(runCtx, cancel, conf)
			}()
			wg.Wait()

			cdsModule, ok := coreDnsModule.(*modules.CorednsModule)
			if !ok {
				return errors.New("coredns module type is invalid")
			}
			cdsModule.StartControllers(runCtx, conf.Clients.KubeClient)

			modules.RunAgent(runCtx, cancel, conf)
			modules.RunConfManager(runCtx, cancel, conf)
			modules.RunDataMesh(runCtx, cancel, conf)
			if debug {
				utils.SetupPprof(debugPort)
			}
			<-runCtx.Done()
			return nil
		},
	}
	cmd.Flags().StringVarP(&configFile, "conf", "c", "/home/kuscia/etc/kuscia.yaml", "config path")
	cmd.Flags().StringVarP(&domainID, "domain", "d", "", "domain id")
	cmd.Flags().BoolVar(&debug, "debug", false, "debug mode")
	cmd.Flags().IntVar(&debugPort, "debugPort", 28080, "debug mode listen port")
	logConfig = zlogwriter.InstallPFlags(cmd.Flags())
	return cmd
}<|MERGE_RESOLUTION|>--- conflicted
+++ resolved
@@ -17,78 +17,17 @@
 
 import (
 	"context"
-<<<<<<< HEAD
-=======
 	"errors"
 	"fmt"
-	"os"
-	"path/filepath"
->>>>>>> cbb6c4f4
 	"sync"
 
 	"github.com/secretflow/kuscia/cmd/kuscia/modules"
 	"github.com/secretflow/kuscia/cmd/kuscia/utils"
-<<<<<<< HEAD
-=======
-	"github.com/secretflow/kuscia/pkg/agent/config"
-	"github.com/secretflow/kuscia/pkg/utils/kubeconfig"
-	"github.com/secretflow/kuscia/pkg/utils/network"
->>>>>>> cbb6c4f4
 	"github.com/secretflow/kuscia/pkg/utils/nlog"
 	"github.com/secretflow/kuscia/pkg/utils/nlog/zlogwriter"
 	"github.com/spf13/cobra"
 )
 
-<<<<<<< HEAD
-=======
-var (
-	defaultEndpoint = "http://apiserver.master.svc"
-)
-
-func getInitConfig(configFile, domainID string) *modules.Dependencies {
-	content, err := os.ReadFile(configFile)
-	if err != nil {
-		nlog.Fatal(err)
-	}
-	conf := &modules.Dependencies{}
-	conf.ApiserverEndpoint = defaultEndpoint
-	conf.Agent.AgentConfig = *config.DefaultAgentConfig()
-	err = yaml.Unmarshal(content, &conf.KusciaConfig)
-	if err != nil {
-		nlog.Fatal(err)
-	}
-	hostIP, err := network.GetHostIP()
-	if err != nil {
-		nlog.Fatal(err)
-	}
-	conf.EnvoyIP = hostIP
-
-	// use the current context in kubeconfig
-	clients, err := kubeconfig.CreateClientSetsFromKubeconfig("", conf.ApiserverEndpoint)
-	if err != nil {
-		nlog.Fatal(err)
-	}
-	conf.Clients = clients
-	err = modules.EnsureDir(conf)
-	if err != nil {
-		nlog.Fatal(err)
-	}
-	conf.ContainerdSock = filepath.Join(conf.RootDir, "containerd/run/containerd.sock")
-
-	conf.TransportConfigFile = filepath.Join(conf.RootDir, "etc/conf/transport/transport.yaml")
-	conf.TransportPort, err = modules.GetTransportPort(conf.TransportConfigFile)
-	if err != nil {
-		nlog.Fatal(err)
-	}
-	conf.EnableContainerd = true
-	if conf.Agent.Provider.Runtime == config.K8sRuntime {
-		conf.EnableContainerd = false
-	}
-
-	return conf
-}
-
->>>>>>> cbb6c4f4
 func NewLiteCommand(ctx context.Context) *cobra.Command {
 	configFile := ""
 	domainID := ""
@@ -110,13 +49,8 @@
 				fmt.Println(err)
 				return err
 			}
-<<<<<<< HEAD
-			nlog.Setup(nlog.SetWriter(zlog))
 			conf := utils.GetInitConfig(configFile, domainID, utils.RunModeLite)
-=======
-			conf := getInitConfig(configFile, domainID)
 			conf.LogConfig = logConfig
->>>>>>> cbb6c4f4
 			_, _, err = modules.EnsureCaKeyAndCert(conf)
 			if err != nil {
 				nlog.Error(err)
