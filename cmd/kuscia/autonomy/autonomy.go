--- conflicted
+++ resolved
@@ -17,115 +17,18 @@
 
 import (
 	"context"
-<<<<<<< HEAD
-=======
 	"fmt"
-	"os"
-	"path/filepath"
->>>>>>> cbb6c4f4
 	"sync"
 
 	"github.com/pkg/errors"
-	"github.com/spf13/cobra"
-<<<<<<< HEAD
-	v1 "k8s.io/api/core/v1"
-	k8serrors "k8s.io/apimachinery/pkg/api/errors"
-	metav1 "k8s.io/apimachinery/pkg/apis/meta/v1"
-=======
-	"gopkg.in/yaml.v3"
->>>>>>> cbb6c4f4
-
 	"github.com/secretflow/kuscia/cmd/kuscia/modules"
 	"github.com/secretflow/kuscia/cmd/kuscia/utils"
-	"github.com/secretflow/kuscia/pkg/agent/config"
 	"github.com/secretflow/kuscia/pkg/utils/kubeconfig"
 	"github.com/secretflow/kuscia/pkg/utils/nlog"
 	"github.com/secretflow/kuscia/pkg/utils/nlog/zlogwriter"
+	"github.com/spf13/cobra"
 )
 
-<<<<<<< HEAD
-=======
-var (
-	defaultRootDir  = "/home/kuscia/"
-	defaultDomainID = "kuscia"
-	defaultEndpoint = "https://127.0.0.1:6443"
-
-	defaultInterConnSchedulerPort = 8084
-)
-
-func getInitConfig(flagConfigFile string, flagDomainID string) *modules.Dependencies {
-	conf := &modules.Dependencies{}
-	conf.Agent.AgentConfig = *config.DefaultAgentConfig()
-	if flagConfigFile != "" {
-		if content, err := os.ReadFile(flagConfigFile); err != nil {
-			nlog.Error(err)
-		} else {
-			if err = yaml.Unmarshal(content, &conf.KusciaConfig); err != nil {
-				nlog.Fatal(err)
-			}
-		}
-	}
-	if conf.RootDir == "" {
-		conf.RootDir = defaultRootDir
-	}
-	if flagDomainID != "" {
-		conf.DomainID = flagDomainID
-	}
-	if conf.DomainID == "" {
-		conf.DomainID = defaultDomainID
-	}
-
-	conf.ApiserverEndpoint = defaultEndpoint
-	conf.KubeconfigFile = filepath.Join(conf.RootDir, "etc/kubeconfig")
-	conf.KusciaKubeConfig = filepath.Join(conf.RootDir, "etc/kuscia.kubeconfig")
-	if conf.CAKeyFile == "" {
-		conf.CAKeyFile = filepath.Join(conf.RootDir, modules.CertPrefix, "ca.key")
-	}
-	if conf.CACertFile == "" {
-		conf.CACertFile = filepath.Join(conf.RootDir, modules.CertPrefix, "ca.crt")
-	}
-	if conf.DomainKeyFile == "" {
-		conf.DomainKeyFile = filepath.Join(conf.RootDir, modules.CertPrefix, "domain.key")
-	}
-	if conf.DomainCertFile == "" {
-		conf.DomainCertFile = filepath.Join(conf.RootDir, modules.CertPrefix, "domain.crt")
-	}
-
-	conf.Master = &kusciaconfig.MasterConfig{
-		APIServer: &kusciaconfig.APIServerConfig{
-			KubeConfig: conf.KubeconfigFile,
-			Endpoint:   conf.ApiserverEndpoint,
-		},
-		APIWhitelist: conf.KusciaConfig.Master.APIWhitelist,
-	}
-
-	hostIP, err := network.GetHostIP()
-	if err != nil {
-		nlog.Fatal(err)
-	}
-	conf.EnvoyIP = hostIP
-	err = modules.EnsureDir(conf)
-	if err != nil {
-		nlog.Fatal(err)
-	}
-	conf.ContainerdSock = filepath.Join(conf.RootDir, "containerd/run/containerd.sock")
-
-	conf.TransportConfigFile = filepath.Join(conf.RootDir, "etc/conf/transport/transport.yaml")
-	conf.TransportPort, err = modules.GetTransportPort(conf.TransportConfigFile)
-	if err != nil {
-		nlog.Fatal(err)
-	}
-	conf.InterConnSchedulerPort = defaultInterConnSchedulerPort
-
-	conf.EnableContainerd = true
-	if conf.Agent.Provider.Runtime == config.K8sRuntime {
-		conf.EnableContainerd = false
-	}
-
-	return conf
-}
-
->>>>>>> cbb6c4f4
 func NewAutonomyCommand(ctx context.Context) *cobra.Command {
 	configFile := ""
 	domainID := ""
@@ -149,14 +52,8 @@
 				fmt.Println(err)
 				return err
 			}
-<<<<<<< HEAD
-			nlog.Setup(nlog.SetWriter(zlog))
-			logs.Setup(nlog.SetWriter(zlog))
 			conf := utils.GetInitConfig(configFile, domainID, utils.RunModeAutonomy)
-=======
-			conf := getInitConfig(configFile, domainID)
 			conf.LogConfig = logConfig
->>>>>>> cbb6c4f4
 			_, _, err = modules.EnsureCaKeyAndCert(conf)
 			if err != nil {
 				nlog.Error(err)
