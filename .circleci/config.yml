--- conflicted
+++ resolved
@@ -37,12 +37,8 @@
           command: make test 
   image_publish:
     docker:
-<<<<<<< HEAD
       - image: secretflow/kuscia-ci:0.4
     shell: /bin/bash --login -eo pipefail
-=======
-      - image: secretflow-registry.cn-hangzhou.cr.aliyuncs.com/secretflow/kuscia-ci:2023.06.1.go
->>>>>>> 866da48d
     steps:
       - checkout
       - setup_remote_docker
@@ -57,7 +53,6 @@
           name: Build image and publish
           command: |
             make image
-<<<<<<< HEAD
             CIRCLETAG=$(echo ${CIRCLE_TAG} | sed 's/v//')
             docker tag $(docker images --format "{{.Repository}}:{{.Tag}}" | sed -n '1p') secretflow-registry.cn-hangzhou.cr.aliyuncs.com/secretflow/kuscia:latest
             docker tag $(docker images --format "{{.Repository}}:{{.Tag}}" | sed -n '1p') secretflow/kuscia:latest
@@ -65,43 +60,19 @@
             docker push secretflow-registry.cn-hangzhou.cr.aliyuncs.com/secretflow/kuscia:${CIRCLETAG}
             docker tag $(docker images --format "{{.Repository}}:{{.Tag}}" | sed -n '1p') secretflow/kuscia:${CIRCLETAG}
             docker push secretflow/kuscia:${CIRCLETAG}
-=======
-            docker tag $(docker images --format "{{.Repository}}:{{.Tag}}" | sed -n '1p') secretflow-registry.cn-hangzhou.cr.aliyuncs.com/secretflow/kuscia:latest
-            docker push secretflow-registry.cn-hangzhou.cr.aliyuncs.com/secretflow/kuscia:latest
-            docker tag $(docker images --format "{{.Repository}}:{{.Tag}}" | sed -n '1p') secretflow/kuscia:latest
-            docker push secretflow/kuscia:latest
-            docker tag $(docker images --format "{{.Repository}}:{{.Tag}}" | sed -n '1p') secretflow-registry.cn-hangzhou.cr.aliyuncs.com/secretflow/kuscia:${CIRCLE_TAG}
-            docker push secretflow-registry.cn-hangzhou.cr.aliyuncs.com/secretflow/kuscia:${CIRCLE_TAG}
-            docker tag $(docker images --format "{{.Repository}}:{{.Tag}}" | sed -n '1p') secretflow/kuscia:${CIRCLE_TAG}
-            docker push secretflow/kuscia:${CIRCLE_TAG}
->>>>>>> 866da48d
 
 # Orchestrate jobs using workflows
 # See: https://circleci.com/docs/configuration-reference/#workflows
 workflows:
   build-workflow:
-<<<<<<< HEAD
-=======
-    when:
-      and:
-        - not: << pipeline.parameters.GHA_Action >>
-        - not: << pipeline.parameters.GHA_Meta >>
->>>>>>> 866da48d
     jobs:
       - unit-test
       - image_publish:
           filters:
-<<<<<<< HEAD
             branches:
               ignore: /.*/
             tags:
               only: /^v.*/
-=======
-            tags:
-              only: /^v.*/
-            branches:
-              only: main
->>>>>>> 866da48d
   publish-workflow:
     when:
       equal: ["publish_pypi", << pipeline.parameters.GHA_Meta >>]
