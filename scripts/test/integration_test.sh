--- conflicted
+++ resolved
@@ -20,17 +20,10 @@
 SELECTED_TEST_SUITE=${1}
 
 # TEST_SUITES hold all test suites.
-<<<<<<< HEAD
-declare -A TEST_SUITES
-TEST_SUITES["center.base"]="./test/suite/center/base.sh"
-TEST_SUITES["center.nsjail"]="./test/suite/center/nsjail.sh"
-TEST_SUITES["center.example"]="./test/suite/center/example.sh"
-=======
 TEST_SUITES="center.base p2p.base center.example"
 center_base="./test/suite/center/basic.sh"
 p2p_base="./test/suite/p2p/basic.sh"
 center_example="./test/suite/center/example.sh"
->>>>>>> d4790fbb
 
 TEST_SUITES["p2p.base"]="./test/suite/p2p/base.sh"
 TEST_SUITES["p2p.nsjail"]="./test/suite/p2p/nsjail.sh"
@@ -121,17 +114,11 @@
 if [ "${SELECTED_TEST_SUITE}" == "" ]; then
   SELECTED_TEST_SUITE="all"
 fi
-<<<<<<< HEAD
-if [ "${SELECTED_TEST_SUITE}" != "all" ] && [ -z "${TEST_SUITES[${SELECTED_TEST_SUITE}]}" ] ; then
-  echo "can't find test suite: ${SELECTED_TEST_SUITE}, suite option: [" "${!TEST_SUITES[@]}" "all ]"
-  exit 1
-=======
 if [ "${SELECTED_TEST_SUITE}" != "all" ] ; then
   case "${TEST_SUITES}" in
     *"${SELECTED_TEST_SUITE}"*) ;;
     *) echo "can't find test suite: ${SELECTED_TEST_SUITE}" && exit 1;;
   esac
->>>>>>> d4790fbb
 fi
 
 installRequires
