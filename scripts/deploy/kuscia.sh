--- conflicted
+++ resolved
@@ -390,20 +390,12 @@
     [[ ${DOMAIN_LOG_DIR} == "" ]] && DOMAIN_LOG_DIR="${DOMAIN_WORK_DIR}/logs"
     [[ ${DOMAIN_K3S_DB_DIR} == "" ]] && DOMAIN_K3S_DB_DIR="${DOMAIN_WORK_DIR}/k3s"
     pre_check "${DOMAIN_DATA_DIR}"
-<<<<<<< HEAD
-    pre_check "${DOMAIN_LOG_DIR}"
-=======
     pre_check "${DOMAIN_LOG_DIR}"   
->>>>>>> ee930166
     log "DOMAIN_LOG_DIR=${DOMAIN_LOG_DIR}"
     log "DOMAIN_DATA_DIR=${DOMAIN_DATA_DIR}"
     log "DOMAIN_K3S_DB_DIR=${DOMAIN_K3S_DB_DIR}"
     log "DOMAIN_HOST_PORT=${DOMAIN_HOST_PORT}"
-<<<<<<< HEAD
-    log "DOMAIN_HOST_INTERNAL_PORT=${domain_host_internal_port}"
-=======
     log "DOMAIN_HOST_INTERNAL_PORT=${domain_host_internal_port}"  
->>>>>>> ee930166
     log "KUSCIAAPI_HTTP_PORT=${kusciaapi_http_port}"
     log "KUSCIAAPI_GRPC_PORT=${kusciaapi_grpc_port}"
     log "METRICS_PORT"=${metrics_port}
@@ -533,32 +525,11 @@
   if [[ ${IMPORT_SF_IMAGE} = "none"  ]]; then
     echo -e "${GREEN}skip importing sf image${NC}"
   elif [[ ${IMPORT_SF_IMAGE} = "secretflow"  ]]; then
-    if [[ "$domain_type" != "master" ]]; then
+    if [[ "$domain_type" != "master" ]] && [[ ${runtime} == "runc" ]]; then
       docker run --rm $KUSCIA_IMAGE cat ${CTR_ROOT}/scripts/deploy/register_app_image.sh > ${DOMAIN_WORK_DIR}/register_app_image.sh && chmod u+x ${DOMAIN_WORK_DIR}/register_app_image.sh
       bash ${DOMAIN_WORK_DIR}/register_app_image.sh -c ${domain_ctr} -i ${SECRETFLOW_IMAGE} --import
       rm -rf ${DOMAIN_WORK_DIR}/register_app_image.sh
     fi
-  fi
-  if [[ "$domain_type" != "lite" ]]; then
-    docker exec -it "${domain_ctr}" scripts/deploy/register_app_image.sh -i "${SECRETFLOW_IMAGE}" -m
-    log "Create secretflow app image done"
-  fi
-
-  if [[ ${IMPORT_DIAGNOSE_IMAGE} = "diagnose"  ]]; then
-    if [[ "$domain_type" != "master" ]] && [[ ${runtime} == "runc" ]]; then
-      docker run --rm $KUSCIA_IMAGE cat ${CTR_ROOT}/scripts/deploy/register_app_image.sh > ${DOMAIN_WORK_DIR}/register_app_image.sh && chmod u+x ${DOMAIN_WORK_DIR}/register_app_image.sh
-<<<<<<< HEAD
-      bash ${DOMAIN_WORK_DIR}/register_app_image.sh -c ${domain_ctr} -i ${KUSCIA_IMAGE} --import
-      rm -rf ${DOMAIN_WORK_DIR}/register_app_image.sh
-    fi
-    if [[ "$domain_type" != "lite" ]]; then
-      docker exec -it "${domain_ctr}" scripts/deploy/register_app_image.sh -i "${KUSCIA_IMAGE}" -m
-=======
-      bash ${DOMAIN_WORK_DIR}/register_app_image.sh -c ${domain_ctr} -i ${SECRETFLOW_IMAGE} --import
-      rm -rf ${DOMAIN_WORK_DIR}/register_app_image.sh
->>>>>>> ee930166
-    fi
-    log "Create diagnose app image done"
   fi
   if [[ "$domain_type" != "lite" ]]; then
     docker exec -it "${domain_ctr}" scripts/deploy/register_app_image.sh -i "${SECRETFLOW_IMAGE}" -m
@@ -627,11 +598,7 @@
    local counter=0
    local kusciaapi_endpoint="http://localhost:8082/api/v1/serving"
    # import dataproxy image
-<<<<<<< HEAD
-   if [[ "$deploy_mode" != "master" ]]; then
-=======
    if [[ "$deploy_mode" != "master" ]] && [[ ${runtime} == "runc" ]]; then
->>>>>>> ee930166
       docker run --rm $KUSCIA_IMAGE cat ${CTR_ROOT}/scripts/deploy/register_app_image.sh > ${DOMAIN_WORK_DIR}/register_app_image.sh && chmod u+x ${DOMAIN_WORK_DIR}/register_app_image.sh
       bash ${DOMAIN_WORK_DIR}/register_app_image.sh -c ${domain_ctr} -i ${DATAPROXY_IMAGE} --import
       rm -rf ${DOMAIN_WORK_DIR}/register_app_image.sh
