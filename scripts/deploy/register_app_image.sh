--- conflicted
+++ resolved
@@ -73,11 +73,7 @@
   esac
 done
 
-<<<<<<< HEAD
-function import_engine_image() {
-=======
 function import_engine_image() {   
->>>>>>> ee930166
   if docker exec -i "${KUSCIA_CONTAINER_NAME}" bash -c "kuscia image list 2>&1 | awk '{print \$1\":\"\$2}' | grep -q \"^${IMAGE}$\""; then
      echo -e "${GREEN}Image '${IMAGE}' already exists in container ${KUSCIA_CONTAINER_NAME}${NC}"
   else
@@ -90,11 +86,7 @@
      fi
      local image_random="image_$(head /dev/urandom | tr -dc A-Za-z0-9 | head -c 8)"
      echo -e "${GREEN}Start importing image '${IMAGE}' Please be patient...${NC}"
-<<<<<<< HEAD
-
-=======
     
->>>>>>> ee930166
      local image_tar=${DOMAIN_IMAGE_WORK_DIR}/${image_random}.tar
      docker save ${IMAGE} -o ${image_tar}
      docker exec -it ${KUSCIA_CONTAINER_NAME} kuscia image load -i /home/kuscia/var/images/${image_random}.tar
