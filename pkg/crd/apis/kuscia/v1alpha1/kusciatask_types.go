// Copyright 2023 Ant Group Co., Ltd.
//
// Licensed under the Apache License, Version 2.0 (the "License");
// you may not use this file except in compliance with the License.
// You may obtain a copy of the License at
//
//   http://www.apache.org/licenses/LICENSE-2.0
//
// Unless required by applicable law or agreed to in writing, software
// distributed under the License is distributed on an "AS IS" BASIS,
// WITHOUT WARRANTIES OR CONDITIONS OF ANY KIND, either express or implied.
// See the License for the specific language governing permissions and
// limitations under the License.

package v1alpha1

import (
	corev1 "k8s.io/api/core/v1"
	metav1 "k8s.io/apimachinery/pkg/apis/meta/v1"
)

// EDIT THIS FILE!  THIS IS SCAFFOLDING FOR YOU TO OWN!
// NOTE: json tags are required.  Any new fields you add must have json tags for the fields to be serialized.

// +genclient
// +genclient:nonNamespaced
// +k8s:deepcopy-gen:interfaces=k8s.io/apimachinery/pkg/runtime.Object
// +kubebuilder:printcolumn:name="StartTime",type=date,JSONPath=`.status.startTime`
// +kubebuilder:printcolumn:name="CompletionTime",type=date,JSONPath=`.status.completionTime`
// +kubebuilder:printcolumn:name="LastReconcileTime",type=date,JSONPath=`.status.lastReconcileTime`
// +kubebuilder:printcolumn:name="Phase",type=string,JSONPath=`.status.phase`
// +kubebuilder:object:root=true
// +kubebuilder:subresource:status
// +kubebuilder:resource:scope=Cluster,shortName=kt

// KusciaTask is the Schema for the kuscia task API.
type KusciaTask struct {
	metav1.TypeMeta   `json:",inline"`
	metav1.ObjectMeta `json:"metadata"`
	Spec              KusciaTaskSpec `json:"spec"`
	// +optional
	Status KusciaTaskStatus `json:"status,omitempty"`
}

// +kubebuilder:object:root=true
// +k8s:deepcopy-gen:interfaces=k8s.io/apimachinery/pkg/runtime.Object

// KusciaTaskList contains a list of kuscia tasks.
type KusciaTaskList struct {
	metav1.TypeMeta `json:",inline"`
	metav1.ListMeta `json:"metadata,omitempty"`
	Items           []KusciaTask `json:"items"`
}

// KusciaTaskSpec defines the information of kuscia task spec.
type KusciaTaskSpec struct {
	Initiator       string `json:"initiator"`
	TaskInputConfig string `json:"taskInputConfig"`
	// +optional
	ScheduleConfig ScheduleConfig `json:"scheduleConfig,omitempty"`
	Parties        []PartyInfo    `json:"parties"`
}

// ScheduleConfig defines the config for scheduling.
type ScheduleConfig struct {
	// +kubebuilder:validation:Minimum:=1
	MinReservedMembers int `json:"minReservedMembers,omitempty"`
	// +optional
	ResourceReservedSeconds int `json:"resourceReservedSeconds,omitempty"`
	// +optional
	LifecycleSeconds int `json:"lifecycleSeconds,omitempty"`
	// +optional
	RetryIntervalSeconds int `json:"retryIntervalSeconds,omitempty"`
}

// PartyInfo defines the basic party info.
type PartyInfo struct {
	DomainID    string `json:"domainID"`
	AppImageRef string `json:"appImageRef"`
	// +optional
	Role string `json:"role,omitempty"`
	// +optional
	MinReservedPods int           `json:"minReservedPods,omitempty"`
	Template        PartyTemplate `json:"template"`
}

// PartyTemplate defines the specific info for party.
type PartyTemplate struct {
	// +optional
	Replicas *int32  `json:"replicas,omitempty"`
	Spec     PodSpec `json:"spec"`
}

// PartyTaskStatus defines party task status.
type PartyTaskStatus struct {
	DomainID string `json:"domainID"`
	// +optional
	Role string `json:"role,omitempty"`
	// +optional
	Phase KusciaTaskPhase `json:"phase,omitempty"`
	// +optional
	Message string `json:"message,omitempty"`
}

// KusciaTaskStatus defines the observed state of kuscia task.
type KusciaTaskStatus struct {
	// The phase of a KusciaTask is a simple, high-level summary of
	// where the task is in its lifecycle.
	// +optional
	Phase KusciaTaskPhase `json:"phase,omitempty"`

	// PartyTaskStatus defines task status for all party.
	// +optional
	PartyTaskStatus []PartyTaskStatus `json:"partyTaskStatus,omitempty"`

	// A brief CamelCase message indicating details about why the task is in this state.
	// +optional
	Reason string `json:"reason,omitempty"`

	// A human-readable message indicating details about why the task is in this condition.
	// +optional
	Message string `json:"message,omitempty"`

	// The latest available observations of an object's current state.
	// +optional
	Conditions []KusciaTaskCondition `json:"conditions,omitempty"`

	// PodStatuses is map of ns/name and PodStatus,
	// specifies the status of each pod.
	// +optional
	PodStatuses map[string]*PodStatus `json:"podStatuses,omitempty"`

	// ServiceStatuses is map of ns/name and ServiceStatus,
	// specifies the status of each service.
	// +optional
	ServiceStatuses map[string]*ServiceStatus `json:"serviceStatuses,omitempty"`

	// Represents time when the task was acknowledged by the task controller.
	// It is not guaranteed to be set in happens-before order across separate operations.
	// It is represented in RFC3339 form and is in UTC.
	// +optional
	StartTime *metav1.Time `json:"startTime,omitempty"`

	// Represents time when the task was completed. It is not guaranteed to
	// be set in happens-before order across separate operations.
	// It is represented in RFC3339 form and is in UTC.
	// +optional
	CompletionTime *metav1.Time `json:"completionTime,omitempty"`

	// Represents last time when the task was reconciled. It is not guaranteed to
	// be set in happens-before order across separate operations.
	// It is represented in RFC3339 form and is in UTC.
	// +optional
	LastReconcileTime *metav1.Time `json:"lastReconcileTime,omitempty"`
}

// KusciaTaskPhase is a label for the condition of a kuscia task at the current time.
type KusciaTaskPhase string

// These are valid statuses of kuscia task.
const (
	// TaskPending means the task has been accepted by the controller,
	// but some initialization work has not yet been completed.
	TaskPending KusciaTaskPhase = "Pending"

	// TaskRunning means all sub-resources (e.g. services/pods) of this task
	// have been successfully scheduled and launched.
	TaskRunning KusciaTaskPhase = "Running"

	// TaskSucceeded means all sub-resources (e.g. services/pods) of this task
	// reached phase have terminated in success.
	TaskSucceeded KusciaTaskPhase = "Succeeded"

	// TaskFailed means one or more sub-resources (e.g. services/pods) of this task
	// reached phase failed with no restarting.
	TaskFailed KusciaTaskPhase = "Failed"
)

// KusciaTaskConditionType is a valid value for a kuscia task condition type.
type KusciaTaskConditionType string

// These are built-in conditions of kuscia task.
const (
	// KusciaTaskCondResourceCreated means all sub-resources (e.g. services/pods) of the task has been created.
	KusciaTaskCondResourceCreated KusciaTaskConditionType = "ResourceCreated"
	// KusciaTaskCondRunning means task is running.
	KusciaTaskCondRunning KusciaTaskConditionType = "Running"
	// KusciaTaskCondSuccess means task run success.
	KusciaTaskCondSuccess KusciaTaskConditionType = "Success"
	// KusciaTaskCondStatusSynced represents condition of syncing task status.
	KusciaTaskCondStatusSynced KusciaTaskConditionType = "StatusSynced"
)

// KusciaTaskCondition describes current state of a kuscia task.
type KusciaTaskCondition struct {
	// Type of task condition.
	Type KusciaTaskConditionType `json:"type"`
	// Status of the condition, one of True, False, Unknown.
	Status corev1.ConditionStatus `json:"status"`
	// The reason for the condition's last transition.
	// +optional
	Reason string `json:"reason,omitempty"`
	// A human-readable message indicating details about the transition.
	// +optional
	Message string `json:"message,omitempty"`
	// Last time the condition transitioned from one status to another.
	// +optional
	LastTransitionTime *metav1.Time `json:"lastTransitionTime,omitempty"`
}

// PodStatus describes pod status.
type PodStatus struct {
	// Pod name.
	PodName string `json:"podName"`
	// The phase of a Pod is a simple, high-level summary of where the Pod is in its lifecycle.
	PodPhase corev1.PodPhase `json:"podPhase"`
	// Pod's namespace.
	Namespace string `json:"namespace"`
	// Pod's node name.
	// +optional
	NodeName string `json:"nodeName,omitempty"`
	// A human-readable message indicating details about why the pod is in this condition.
	// +optional
	Message string `json:"message,omitempty"`
	// The latest stdout/stderr message if app exit fail.
	TerminationLog string `json:"terminationLog,omitempty"`
	// A brief CamelCase message indicating details about why the pod is in this state.
	// e.g. 'Evicted'
	// +optional
	Reason string `json:"reason,omitempty"`

<<<<<<< HEAD
	// Represents time when the pod was created. It is not guaranteed to
	// be set in happens-before order across separate operations.
=======
	// Represents time when the pod was created.
>>>>>>> 42500854
	// It is represented in RFC3339 form and is in UTC.
	// +optional
	CreateTime *metav1.Time `json:"createTime,omitempty"`

<<<<<<< HEAD
	// Represents time when the pod was scheduled. It is not guaranteed to
	// be set in happens-before order across separate operations.
=======
	// Represents time when the pod was scheduled.
>>>>>>> 42500854
	// It is represented in RFC3339 form and is in UTC.
	// +optional
	ScheduleTime *metav1.Time `json:"scheduleTime,omitempty"`

<<<<<<< HEAD
	// Represents time when the pod was accepted by the agent. It is not guaranteed to
	// be set in happens-before order across separate operations.
=======
	// Represents time when the pod was accepted by the agent.
>>>>>>> 42500854
	// It is represented in RFC3339 form and is in UTC.
	// +optional
	StartTime *metav1.Time `json:"startTime,omitempty"`

<<<<<<< HEAD
	// Represents time when the pod was ready. It is not guaranteed to
	// be set in happens-before order across separate operations.
=======
	// Represents time when the pod was ready.
>>>>>>> 42500854
	// It is represented in RFC3339 form and is in UTC.
	// +optional
	ReadyTime *metav1.Time `json:"readyTime,omitempty"`
}

// ServiceStatus describes service status.
type ServiceStatus struct {
	// Service's namespace.
	Namespace string `json:"namespace"`
	// Service name.
	ServiceName string `json:"serviceName"`
	// A brief CamelCase message indicating details about why the service is in this state.
	// e.g. 'Evicted'
	// +optional
	Reason string `json:"reason,omitempty"`
	// A human-readable message indicating details about why the service is in this condition.
	// +optional
	Message string `json:"message,omitempty"`
<<<<<<< HEAD
	// Represents time when the service was created. It is not guaranteed to
	// be set in happens-before order across separate operations.
=======
	// Represents time when the service was created.
>>>>>>> 42500854
	// It is represented in RFC3339 form and is in UTC.
	// +optional
	CreateTime *metav1.Time `json:"createTime,omitempty"`

<<<<<<< HEAD
	// Represents time when the service was ready. It is not guaranteed to
	// be set in happens-before order across separate operations.
=======
	// Represents time when the service was ready.
>>>>>>> 42500854
	// It is represented in RFC3339 form and is in UTC.
	// +optional
	ReadyTime *metav1.Time `json:"readyTime,omitempty"`
}<|MERGE_RESOLUTION|>--- conflicted
+++ resolved
@@ -229,42 +229,22 @@
 	// +optional
 	Reason string `json:"reason,omitempty"`
 
-<<<<<<< HEAD
-	// Represents time when the pod was created. It is not guaranteed to
-	// be set in happens-before order across separate operations.
-=======
 	// Represents time when the pod was created.
->>>>>>> 42500854
 	// It is represented in RFC3339 form and is in UTC.
 	// +optional
 	CreateTime *metav1.Time `json:"createTime,omitempty"`
 
-<<<<<<< HEAD
-	// Represents time when the pod was scheduled. It is not guaranteed to
-	// be set in happens-before order across separate operations.
-=======
 	// Represents time when the pod was scheduled.
->>>>>>> 42500854
 	// It is represented in RFC3339 form and is in UTC.
 	// +optional
 	ScheduleTime *metav1.Time `json:"scheduleTime,omitempty"`
 
-<<<<<<< HEAD
-	// Represents time when the pod was accepted by the agent. It is not guaranteed to
-	// be set in happens-before order across separate operations.
-=======
 	// Represents time when the pod was accepted by the agent.
->>>>>>> 42500854
 	// It is represented in RFC3339 form and is in UTC.
 	// +optional
 	StartTime *metav1.Time `json:"startTime,omitempty"`
 
-<<<<<<< HEAD
-	// Represents time when the pod was ready. It is not guaranteed to
-	// be set in happens-before order across separate operations.
-=======
 	// Represents time when the pod was ready.
->>>>>>> 42500854
 	// It is represented in RFC3339 form and is in UTC.
 	// +optional
 	ReadyTime *metav1.Time `json:"readyTime,omitempty"`
@@ -283,22 +263,12 @@
 	// A human-readable message indicating details about why the service is in this condition.
 	// +optional
 	Message string `json:"message,omitempty"`
-<<<<<<< HEAD
-	// Represents time when the service was created. It is not guaranteed to
-	// be set in happens-before order across separate operations.
-=======
 	// Represents time when the service was created.
->>>>>>> 42500854
 	// It is represented in RFC3339 form and is in UTC.
 	// +optional
 	CreateTime *metav1.Time `json:"createTime,omitempty"`
 
-<<<<<<< HEAD
-	// Represents time when the service was ready. It is not guaranteed to
-	// be set in happens-before order across separate operations.
-=======
 	// Represents time when the service was ready.
->>>>>>> 42500854
 	// It is represented in RFC3339 form and is in UTC.
 	// +optional
 	ReadyTime *metav1.Time `json:"readyTime,omitempty"`
