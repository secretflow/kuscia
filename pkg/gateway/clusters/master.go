// Copyright 2023 Ant Group Co., Ltd.
//
// Licensed under the Apache License, Version 2.0 (the "License");
// you may not use this file except in compliance with the License.
// You may obtain a copy of the License at
//
//   http://www.apache.org/licenses/LICENSE-2.0
//
// Unless required by applicable law or agreed to in writing, software
// distributed under the License is distributed on an "AS IS" BASIS,
// WITHOUT WARRANTIES OR CONDITIONS OF ANY KIND, either express or implied.
// See the License for the specific language governing permissions and
// limitations under the License.

package clusters

import (
	"context"
	"encoding/json"
	"fmt"
	"io"
	"net/http"
	"strings"
	"time"

	envoycluster "github.com/envoyproxy/go-control-plane/envoy/config/cluster/v3"
	core "github.com/envoyproxy/go-control-plane/envoy/config/core/v3"
	endpoint "github.com/envoyproxy/go-control-plane/envoy/config/endpoint/v3"
	route "github.com/envoyproxy/go-control-plane/envoy/config/route/v3"
	matcherv3 "github.com/envoyproxy/go-control-plane/envoy/type/matcher/v3"
	"google.golang.org/protobuf/proto"
	"google.golang.org/protobuf/types/known/anypb"
	"google.golang.org/protobuf/types/known/durationpb"

	kusciatokenauth "github.com/secretflow/kuscia-envoy/kuscia/api/filters/http/kuscia_token_auth/v3"

	"github.com/secretflow/kuscia/pkg/gateway/config"
	"github.com/secretflow/kuscia/pkg/gateway/xds"
	"github.com/secretflow/kuscia/pkg/utils/nlog"
)

const (
	DomainAPIServer      = "apiserver.master.svc"
	serviceMasterProxy   = "masterproxy"
	ServiceAPIServer     = "apiserver"
	ServiceKusciaStorage = "kusciastorage"
	ServiceHandshake     = "kuscia-handshake"
	virtualHostHandshake = "handshake-virtual-host"
)

<<<<<<< HEAD
func AddMasterClusters(ctx context.Context, namespace string, config *config.MasterConfig) error {
=======
type MasterConfig struct {
	Master        bool
	MasterProxy   *ClusterConfig
	APIServer     *ClusterConfig
	KusciaStorage *ClusterConfig
	ApiWhitelist  []string
}

func AddMasterClusters(ctx context.Context, namespace string, config *MasterConfig) error {
>>>>>>> d4790fbb
	if !config.Master {
		masterProxyCluster, err := generateDefaultCluster(serviceMasterProxy, config.MasterProxy)
		if err != nil {
			nlog.Fatalf("Generate masterProxy Cluster fail, %v", err)
		}

		if err := xds.AddOrUpdateCluster(masterProxyCluster); err != nil {
			return err
		}
		if err := addMasterProxyVirtualHost(masterProxyCluster.Name, serviceMasterProxy, namespace); err != nil {
			return err
		}

		waitMasterProxyReady(ctx)
	} else {
		if config.APIServer != nil {
<<<<<<< HEAD
			if err := addMasterCluster(ServiceAPIServer, namespace, config.APIServer); err != nil {
=======
			if err := addMasterCluster(serviceAPIServer, namespace, config.APIServer, config.ApiWhitelist); err != nil {
>>>>>>> d4790fbb
				return err
			}
		}

		if config.KusciaStorage != nil {
<<<<<<< HEAD
			if err := addMasterCluster(ServiceKusciaStorage, namespace, config.APIServer); err != nil {
=======
			if err := addMasterCluster(serviceKusciaStorage, namespace, config.APIServer, nil); err != nil {
>>>>>>> d4790fbb
				return err
			}
		}

		addMasterHandshakeRoute(xds.InternalRoute)
		addMasterHandshakeRoute(xds.ExternalRoute)
	}
	return nil
}

<<<<<<< HEAD
func addMasterCluster(service, namespace string, config *config.ClusterConfig) error {
=======
func addMasterCluster(service, namespace string, config *ClusterConfig, apiWhitelist []string) error {
>>>>>>> d4790fbb
	localCluster, err := generateDefaultCluster(service, config)
	if err != nil {
		return fmt.Errorf("generate %s Cluster fail, %v", service, err)
	}

	if err := xds.AddOrUpdateCluster(localCluster); err != nil {
		return err
	}

	if err := addMasterServiceVirtualHost(localCluster.Name, namespace, service, apiWhitelist); err != nil {
		return err
	}
	return nil
}

func addMasterServiceVirtualHost(cluster, namespace, service string, apiWhitelist []string) error {
	internalVh := generateMasterInternalVirtualHost(cluster, service, generateMasterServiceDomains(namespace, service), apiWhitelist)
	if err := xds.AddOrUpdateVirtualHost(internalVh, xds.InternalRoute); err != nil {
		return err
	}

	externalVh, ok := proto.Clone(internalVh).(*route.VirtualHost)
	if !ok {
		nlog.Fatalf("clone virtual host fail")
	}
	externalVh.Name = fmt.Sprintf("%s-external", cluster)

	disable := &kusciatokenauth.FilterConfigPerRoute{
		Disabled: true,
	}
	b, err := proto.Marshal(disable)
	if err != nil {
		return fmt.Errorf("marshal kusciatokenauth.FilterConfigPerRoute fail")
	}

	externalVh.Routes[0].TypedPerFilterConfig = map[string]*anypb.Any{
		"envoy.filters.http.kuscia_token_auth": {
			TypeUrl: "type.googleapis.com/envoy.extensions.filters.http.kuscia_token_auth.v3.FilterConfigPerRoute",
			Value:   b,
		},
	}
	return xds.AddOrUpdateVirtualHost(externalVh, xds.ExternalRoute)
}

func addMasterProxyVirtualHost(cluster, service, namespace string) error {
	internalVh := generateMasterInternalVirtualHost(cluster, service, generateMasterProxyDomains(), nil)
	internalVh.Routes[0].RequestHeadersToAdd = []*core.HeaderValueOption{
		{
			Header: &core.HeaderValue{
				Key:   "Kuscia-Host",
				Value: "%REQ(:authority)%",
			},
			AppendAction: core.HeaderValueOption_OVERWRITE_IF_EXISTS_OR_ADD,
		},
		{
			Header: &core.HeaderValue{
				Key:   "Kuscia-Source",
				Value: namespace,
			},
			AppendAction: core.HeaderValueOption_OVERWRITE_IF_EXISTS_OR_ADD,
		},
	}

	return xds.AddOrUpdateVirtualHost(internalVh, xds.InternalRoute)
}

func generateMasterInternalVirtualHost(cluster, service string, domains []string, apiWhitelist []string) *route.VirtualHost {
	virtualHost := &route.VirtualHost{
		Name:    fmt.Sprintf("%s-internal", cluster),
		Domains: domains,
		Routes: []*route.Route{
			{
				Match: &route.RouteMatch{
					PathSpecifier: &route.RouteMatch_Prefix{
						Prefix: "/",
					},
				},
				Action: &route.Route_Route{
					Route: xds.AddDefaultTimeout(
						&route.RouteAction{
							ClusterSpecifier: &route.RouteAction_Cluster{
								Cluster: cluster,
							},
						},
					),
				},
			},
		},
	}

<<<<<<< HEAD
	if service == ServiceAPIServer {
		virtualHost.Routes[0].Match.PathSpecifier = &route.RouteMatch_SafeRegex{
			SafeRegex: &matcherv3.RegexMatcher{
				Regex: "/(api(s)?(/[0-9A-Za-z_.-]+)?/v1(alpha1)?/namespaces/[0-9A-Za-z_.-]+" +
					"/(pods|gateways|domainroutes|endpoints|services|events|configmaps|leases|taskresources|secrets|domaindatas|domaindatagrants|domaindatasources)" +
					"(/[0-9A-Za-z_.-]+(/status$)?)?)|(/api/v1/namespaces/[0-9A-Za-z_.-]+)|(" +
					"/api/v1/nodes(/.*)?)",
			},
=======
	if service == serviceAPIServer {
		regex := getMasterApiWhitelistRegex(apiWhitelist)
		if len(regex) > 0 {
			virtualHost.Routes[0].Match.PathSpecifier = &route.RouteMatch_SafeRegex{
				SafeRegex: &matcherv3.RegexMatcher{
					Regex: regex,
				},
			}
>>>>>>> d4790fbb
		}
	}
	return virtualHost
}

func generateMasterServiceDomains(namespace, service string) []string {
	return []string{
		fmt.Sprintf("%s.master.svc", service),
		fmt.Sprintf("%s.%s.svc", service, namespace),
	}
}

func generateMasterProxyDomains() []string {
	return []string{
		fmt.Sprintf("%s.master.svc", ServiceHandshake),
		fmt.Sprintf("%s.master.svc", ServiceAPIServer),
		fmt.Sprintf("%s.master.svc", ServiceKusciaStorage),
	}
}

func generateDefaultCluster(name string, config *config.ClusterConfig) (*envoycluster.Cluster, error) {
	cluster := &envoycluster.Cluster{
		Name:           fmt.Sprintf("service-%s", name),
		ConnectTimeout: durationpb.New(time.Second),
		ClusterDiscoveryType: &envoycluster.Cluster_Type{
			Type: envoycluster.Cluster_STRICT_DNS,
		},
		LoadAssignment: &endpoint.ClusterLoadAssignment{
			ClusterName: name,
			Endpoints: []*endpoint.LocalityLbEndpoints{
				{
					LbEndpoints: []*endpoint.LbEndpoint{
						{
							HostIdentifier: &endpoint.LbEndpoint_Endpoint{
								Endpoint: &endpoint.Endpoint{
									Address: &core.Address{
										Address: &core.Address_SocketAddress{
											SocketAddress: &core.SocketAddress{
												Address: config.Host,
												PortSpecifier: &core.SocketAddress_PortValue{
													PortValue: config.Port,
												},
											},
										},
									},
									Hostname: config.Host,
								},
							},
						},
					},
				},
			},
		},
	}

	if config.TLSCert != nil {
		transportSocket, err := xds.GenerateUpstreamTLSConfigByCert(config.TLSCert)
		if err != nil {
			return nil, err
		}
		cluster.TransportSocket = transportSocket
		return cluster, nil
	}

	if config.Protocol == "https" {
		cluster.TransportSocket = &core.TransportSocket{
			Name: "envoy.transport_sockets.tls",
		}
	}
	return cluster, nil
}

func getMasterNamespace() (string, error) {
	var namespace string
	req, err := http.NewRequest("GET", config.InternalServer+"/handshake", nil)
	if err != nil {
		return namespace, fmt.Errorf("new http request failed with (%s)", err.Error())
	}

	req.Header.Set("Content-Type", "application/json")
	req.Header.Set("kuscia-Host", fmt.Sprintf("%s.master.svc", ServiceHandshake))
	req.Host = fmt.Sprintf("%s.master.svc", ServiceHandshake)

	client := &http.Client{}
	res, err := client.Do(req)
	if err != nil {
		return namespace, err
	}

	defer func() {
		if err := res.Body.Close(); err != nil {
			nlog.Errorf("close response body error: %v", err)
		}
	}()

	data, err := io.ReadAll(res.Body)
	if err != nil {
		return namespace, fmt.Errorf("request %s return error: %v", req.Host, err)
	}

	if res.StatusCode != http.StatusOK {
		return namespace, fmt.Errorf("request %s return error code: %v", req.Host, res.StatusCode)
	}

	kusciaStatus := make(map[string]interface{})
	err = json.Unmarshal(data, &kusciaStatus)
	if err != nil {
		return namespace, fmt.Errorf("request %s return non-json body: %s", req.Host, string(data))
	}

	namespace = fmt.Sprintf("%s", kusciaStatus["namespace"])
	return namespace, nil
}

func waitMasterProxyReady(ctx context.Context) {
	timestick := time.NewTicker(2 * time.Second)
	timeout, timeoutCancel := context.WithTimeout(ctx, time.Second*300)
	defer timeoutCancel()
	for {
		select {
		case <-timestick.C:
			namespace, err := getMasterNamespace()
			if err == nil {
				nlog.Infof("Get master gateway namespace: %s", namespace)
				return
			}
			nlog.Infof("get master gateway namespace fail: %v, wait for retry", err)
		case <-timeout.Done():
			nlog.Fatalf("get Master gateway namespace timeout")
		case <-ctx.Done():
			return
		}
	}
}

func addMasterHandshakeRoute(routeName string) {
	vh, err := xds.QueryVirtualHost(virtualHostHandshake, routeName)
	if err != nil {
		nlog.Fatalf("%v", err)
	}

	vh.Domains = append(vh.Domains, fmt.Sprintf("%s.master.svc", ServiceHandshake))

	if err := xds.AddOrUpdateVirtualHost(vh, routeName); err != nil {
		nlog.Fatalf("%v", err)
	}
}

func getMasterApiWhitelistRegex(apiWhitelist []string) string {
	var result = ""
	if len(apiWhitelist) > 0 {
		result = "(" + strings.Join(apiWhitelist, ")|(") + ")"
	}
	return result
}<|MERGE_RESOLUTION|>--- conflicted
+++ resolved
@@ -48,19 +48,7 @@
 	virtualHostHandshake = "handshake-virtual-host"
 )
 
-<<<<<<< HEAD
-func AddMasterClusters(ctx context.Context, namespace string, config *config.MasterConfig) error {
-=======
-type MasterConfig struct {
-	Master        bool
-	MasterProxy   *ClusterConfig
-	APIServer     *ClusterConfig
-	KusciaStorage *ClusterConfig
-	ApiWhitelist  []string
-}
-
 func AddMasterClusters(ctx context.Context, namespace string, config *MasterConfig) error {
->>>>>>> d4790fbb
 	if !config.Master {
 		masterProxyCluster, err := generateDefaultCluster(serviceMasterProxy, config.MasterProxy)
 		if err != nil {
@@ -77,21 +65,13 @@
 		waitMasterProxyReady(ctx)
 	} else {
 		if config.APIServer != nil {
-<<<<<<< HEAD
-			if err := addMasterCluster(ServiceAPIServer, namespace, config.APIServer); err != nil {
-=======
 			if err := addMasterCluster(serviceAPIServer, namespace, config.APIServer, config.ApiWhitelist); err != nil {
->>>>>>> d4790fbb
 				return err
 			}
 		}
 
 		if config.KusciaStorage != nil {
-<<<<<<< HEAD
-			if err := addMasterCluster(ServiceKusciaStorage, namespace, config.APIServer); err != nil {
-=======
 			if err := addMasterCluster(serviceKusciaStorage, namespace, config.APIServer, nil); err != nil {
->>>>>>> d4790fbb
 				return err
 			}
 		}
@@ -102,11 +82,7 @@
 	return nil
 }
 
-<<<<<<< HEAD
-func addMasterCluster(service, namespace string, config *config.ClusterConfig) error {
-=======
 func addMasterCluster(service, namespace string, config *ClusterConfig, apiWhitelist []string) error {
->>>>>>> d4790fbb
 	localCluster, err := generateDefaultCluster(service, config)
 	if err != nil {
 		return fmt.Errorf("generate %s Cluster fail, %v", service, err)
@@ -196,17 +172,6 @@
 			},
 		},
 	}
-
-<<<<<<< HEAD
-	if service == ServiceAPIServer {
-		virtualHost.Routes[0].Match.PathSpecifier = &route.RouteMatch_SafeRegex{
-			SafeRegex: &matcherv3.RegexMatcher{
-				Regex: "/(api(s)?(/[0-9A-Za-z_.-]+)?/v1(alpha1)?/namespaces/[0-9A-Za-z_.-]+" +
-					"/(pods|gateways|domainroutes|endpoints|services|events|configmaps|leases|taskresources|secrets|domaindatas|domaindatagrants|domaindatasources)" +
-					"(/[0-9A-Za-z_.-]+(/status$)?)?)|(/api/v1/namespaces/[0-9A-Za-z_.-]+)|(" +
-					"/api/v1/nodes(/.*)?)",
-			},
-=======
 	if service == serviceAPIServer {
 		regex := getMasterApiWhitelistRegex(apiWhitelist)
 		if len(regex) > 0 {
@@ -215,7 +180,6 @@
 					Regex: regex,
 				},
 			}
->>>>>>> d4790fbb
 		}
 	}
 	return virtualHost
