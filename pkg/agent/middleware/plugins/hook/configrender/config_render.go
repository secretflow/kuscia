// Copyright 2023 Ant Group Co., Ltd.
//
// Licensed under the Apache License, Version 2.0 (the "License");
// you may not use this file except in compliance with the License.
// You may obtain a copy of the License at
//
//   http://www.apache.org/licenses/LICENSE-2.0
//
// Unless required by applicable law or agreed to in writing, software
// distributed under the License is distributed on an "AS IS" BASIS,
// WITHOUT WARRANTIES OR CONDITIONS OF ANY KIND, either express or implied.
// See the License for the specific language governing permissions and
// limitations under the License.

package configrender

import (
	"bytes"
	"context"
	"encoding/json"
	"errors"
	"fmt"
	"io/fs"
	"os"
	"path/filepath"
	"reflect"
	"regexp"
	"strconv"
	"strings"
	"text/template"

	v1 "k8s.io/api/core/v1"

	"github.com/secretflow/kuscia/pkg/agent/config"
	"github.com/secretflow/kuscia/pkg/agent/middleware/hook"
	"github.com/secretflow/kuscia/pkg/agent/middleware/plugin"
	"github.com/secretflow/kuscia/pkg/agent/resource"
	"github.com/secretflow/kuscia/pkg/agent/utils/format"
	"github.com/secretflow/kuscia/pkg/common"
	"github.com/secretflow/kuscia/pkg/confmanager/driver"
	cmservice "github.com/secretflow/kuscia/pkg/confmanager/service"
	uc "github.com/secretflow/kuscia/pkg/utils/common"
	utilcom "github.com/secretflow/kuscia/pkg/utils/common"
	"github.com/secretflow/kuscia/pkg/utils/nlog"
	"github.com/secretflow/kuscia/pkg/utils/paths"
	"github.com/secretflow/kuscia/proto/api/v1alpha1/confmanager"
	"github.com/secretflow/kuscia/proto/api/v1alpha1/errorcode"
)

const (
	KubeStorageConfigDataAnnotation = "config-data.kuscia.secretflow/kube-storage"

	defaultTemplateRenderOption = "missingkey=zero"
)

func Register() {
	plugin.Register(common.PluginNameConfigRender, &configRender{})
}

type configRenderConfig struct {
	kusciaAPIProtocol common.Protocol
	// Todo: temporary solution for scql
	kusciaAPIToken string
	domainKeyData  string
}

type configRender struct {
	ctx             context.Context
	config          configRenderConfig
	cmConfigService cmservice.IConfigService
}

// Type implements the plugin.Plugin interface.
func (cr *configRender) Type() string {
	return hook.PluginType
}

// Init implements the plugin.Plugin interface.
func (cr *configRender) Init(ctx context.Context, dependencies *plugin.Dependencies, cfg *config.PluginCfg) error {
	if err := cfg.Config.Decode(&cr.config); err != nil {
		return err
	}

	cr.ctx = ctx
	cr.config.kusciaAPIProtocol = dependencies.AgentConfig.KusciaAPIProtocol
	cr.config.kusciaAPIToken = dependencies.AgentConfig.KusciaAPIToken
	cr.config.domainKeyData = dependencies.AgentConfig.DomainKeyData

	// init cm service
	configService, err := cmservice.NewConfigService(ctx, &cmservice.ConfigServiceConfig{
		DomainID:   dependencies.AgentConfig.Namespace,
		DomainKey:  dependencies.AgentConfig.DomainKey,
		Driver:     driver.CRDDriverType,
		KubeClient: dependencies.KubeClient,
	})
	if err != nil {
		return fmt.Errorf("init cm config service for agent failed, %s", err.Error())
	}
	cr.cmConfigService = configService

	hook.Register(common.PluginNameConfigRender, cr)
	return nil
}

// CanExec implements the hook.Handler interface.
// It returns true if point is equal to PointMakeMounts and obj.Mount.Name is equal to
// configTemplateVolumesAnnotation value.
func (cr *configRender) CanExec(ctx hook.Context) bool {
	switch ctx.Point() {
	case hook.PointMakeMounts:
		mCtx, ok := ctx.(*hook.MakeMountsContext)
		if !ok {
			return false
		}

		if mCtx.Mount.Name != mCtx.Pod.Annotations[common.ConfigTemplateVolumesAnnotationKey] {
			return false
		}

		return true
	case hook.PointK8sProviderSyncPod:
		syncPodCtx, ok := ctx.(*hook.K8sProviderSyncPodContext)
		if !ok {
			return false
		}

		if syncPodCtx.BkPod.Annotations[common.ConfigTemplateVolumesAnnotationKey] == "" {
			return false
		}

		return true
	default:
		return false
	}
}

// ExecHook implements the hook.Handler interface.
// It renders the configuration template and writes the generated real configuration content to a new file/directory.
// The value of hostPath will be replaced by the new file/directory path.
func (cr *configRender) ExecHook(ctx hook.Context) (*hook.Result, error) {
	result := &hook.Result{}

	switch ctx.Point() {
	case hook.PointMakeMounts:
		mCtx, ok := ctx.(*hook.MakeMountsContext)
		if !ok {
			return nil, fmt.Errorf("invalid context type %T", ctx)
		}

		if err := cr.handleMakeMountsContext(mCtx); err != nil {
			return nil, fmt.Errorf("failed to handle make mounts context: %v", err)
		}

		return result, nil
	case hook.PointK8sProviderSyncPod:
		syncPodCtx, ok := ctx.(*hook.K8sProviderSyncPodContext)
		if !ok {
			return nil, fmt.Errorf("invalid context type %T", ctx)
		}

		if err := cr.handleSyncPodContext(syncPodCtx); err != nil {
			return nil, fmt.Errorf("failed to handle sync pod context: %v", err)
		}

		return result, nil
	default:
		return nil, fmt.Errorf("invalid point %v", ctx.Point())
	}
}

func (cr *configRender) handleSyncPodContext(ctx *hook.K8sProviderSyncPodContext) error {
	pod := ctx.BkPod
	var configVolume *v1.Volume
	for _, volume := range pod.Spec.Volumes {
		if volume.Name == pod.Annotations[common.ConfigTemplateVolumesAnnotationKey] {
			configVolume = &volume
			break
		}
	}

	if configVolume == nil || configVolume.ConfigMap == nil {
		nlog.Warnf("Config template volume not found in pod %q", format.Pod(pod))
		return nil
	}

	srcConfigMap, err := ctx.ResourceManager.GetConfigMap(configVolume.ConfigMap.Name)
	if err != nil {
		return fmt.Errorf("failed to get config map %q, detail-> %v", configVolume.ConfigMap.Name, err)
	}

	// TODO Let's assume that the environment variables of each container are not conflicting
	envs := map[string]string{}
	for _, c := range pod.Spec.Containers {
		for _, env := range c.Env {
			if _, ok := envs[env.Name]; !ok {
				envs[env.Name] = env.Value
			}
		}
	}

	data, err := cr.makeDataMap(ctx.Pod.Annotations, pod.Labels, envs)
	if err != nil {
		return err
	}

	// render taskInputConfig,allocatePorts,ClusterDefine from configMap
	if err := fillTemplateValueFromConfigMap(ctx.Pod, ctx.ResourceManager, data); err != nil {
		nlog.Errorf("fillTemplateValueFromConfigMap pod: %s config failed, error: %s.", ctx.Pod.Name, err.Error())
		return err
	}

	dstConfigMap, err := cr.renderConfigMap(srcConfigMap, data)
	if err != nil {
		return fmt.Errorf("failed to render config map %q, detail-> %v", srcConfigMap.Name, err)
	}

	ctx.Configmaps = append(ctx.Configmaps, dstConfigMap)

	nlog.Infof("Render config template k8s pod %q succeed, configMap=%v", format.Pod(ctx.Pod), dstConfigMap.Name)

	return nil
}

func (cr *configRender) renderConfigMap(srcConfigMap *v1.ConfigMap, data map[string]string) (*v1.ConfigMap, error) {
	dstConfigMap := srcConfigMap.DeepCopy()
	newData := map[string]string{}

	for key, value := range srcConfigMap.Data {
		config, err := cr.renderConfig(value, data)
		if err != nil {
			return nil, err
		}

		newData[key] = config
	}

	dstConfigMap.Data = newData
	return dstConfigMap, nil
}

func (cr *configRender) handleMakeMountsContext(ctx *hook.MakeMountsContext) error {
	// only render config template volume, other volume break
	if ctx.Mount == nil || ctx.Pod == nil || ctx.Mount.Name != ctx.Pod.Annotations[common.ConfigTemplateVolumesAnnotationKey] {
		return nil
	}
	envs := map[string]string{}
	for _, env := range ctx.Envs {
		envs[env.Name] = env.Value
	}
<<<<<<< HEAD

	data, err := cr.makeDataMap(ctx.Pod.Annotations, ctx.Pod.Labels, envs)
=======
	data, err := cr.makeDataMap(ctx.Pod.Annotations, envs)
>>>>>>> 68280d4f
	if err != nil {
		return err
	}

	// render taskInputConfig,allocatePorts,ClusterDefine from configMap
	if err := fillTemplateValueFromConfigMap(ctx.Pod, ctx.ResourceManager, data); err != nil {
		nlog.Errorf("fillTemplateValueFromConfigMap pod: %s config failed, error: %s.", ctx.Pod.Name, err.Error())
		return err
	}

	configPath := filepath.Join(ctx.PodVolumesDir, "config-render", ctx.Container.Name, ctx.Mount.Name, ctx.Mount.SubPath)

	hostPath := *ctx.HostPath
	info, err := os.Stat(hostPath)
	if err != nil {
		return err
	}

	if info.IsDir() {
		if err := cr.renderConfigDirectory(hostPath, configPath, data); err != nil {
			return fmt.Errorf("failed to render config templates in %q, detail-> %v", hostPath, err)
		}
	} else {
		if err := cr.renderConfigFile(hostPath, configPath, data); err != nil {
			return fmt.Errorf("failed to render config template file %q, detail-> %v", hostPath, err)
		}
	}

	*ctx.HostPath = configPath

	nlog.Infof("Render config template for container %q in pod %q succeed, templatePath=%v, configPath=%v",
		ctx.Container.Name, format.Pod(ctx.Pod), hostPath, configPath)

	return nil
}

func fillTemplateValueFromConfigMap(pod *v1.Pod, resourceManager *resource.KubeResourceManager, templateValues map[string]string) error {
	cmName, ok := pod.Annotations[common.ConfigTemplateValueAnnotationKey]
	if !ok {
		return nil
	}
	if resourceManager == nil {
		return errors.New("fillTemplateValueFromConfigMap failed pod or resourceManager is nil")
	}
	cm, err := resourceManager.GetConfigMap(cmName)
	if err != nil {
		nlog.Errorf("Render pod: %s config failed, could not get config value from configmap:%s with error: %s.", pod.Name, cmName, err.Error())
		return err
	}
	for k, v := range cm.Data {
		templateValues[k] = v
	}
	// fill compress value to template value
	if strCompressFields, ok := cm.Annotations[common.ConfigValueCompressFieldsNameAnnotationKey]; ok {
		CompressFields := utilcom.AnnotationStringToSlice(strCompressFields)
		for _, filed := range CompressFields {
			if fieldValue, ok := cm.BinaryData[filed]; ok {
				// decompress value
				valString, err := utilcom.DecompressString(fieldValue)
				if err != nil {
					nlog.Errorf("Decompress configMap: %s filed: %s failed, error: %s.", cm.Name, filed, err.Error())
					// ignore error, not return
					return err
				}
				templateValues[filed] = valString
			}
		}
	}
	return nil
}

func (cr *configRender) renderConfigDirectory(templateDir, configDir string, data map[string]string) error {
	info, err := os.Stat(templateDir)
	if err != nil {
		return err
	}

	if err := paths.EnsureDirectoryPerm(configDir, true, info.Mode()); err != nil {
		return fmt.Errorf("failed to ensure directory %q exists, detail-> %v", configDir, err)
	}

	err = filepath.Walk(templateDir, func(path string, info fs.FileInfo, err error) error {
		if err != nil {
			return err
		}

		if info.IsDir() {
			return nil
		}

		relPath, err := filepath.Rel(templateDir, path)
		if err != nil {
			return err
		}

		configFile := filepath.Join(configDir, relPath)

		if err := cr.renderConfigFile(path, configFile, data); err != nil {
			return fmt.Errorf("failed to render config template %q, detail-> %v", path, err)
		}

		return nil
	})

	return err
}

func (cr *configRender) renderConfigFile(templateFile, configFile string, data map[string]string) error {
	if err := paths.EnsureDirectory(filepath.Dir(configFile), true); err != nil {
		return fmt.Errorf("failed to ensure directory %q exists, detail-> %v", filepath.Dir(configFile), err)
	}

	templateContent, err := os.ReadFile(templateFile)
	if err != nil {
		return err
	}

	configContent, err := cr.renderConfig(string(templateContent), data)
	if err != nil {
		return err
	}

	info, err := os.Stat(templateFile)
	if err != nil {
		return err
	}
	if err = os.WriteFile(configFile, []byte(configContent), info.Mode()); err != nil {
		return fmt.Errorf("failed to write config file %q, detail-> %v", configFile, err)
	}

	nlog.Debugf("Render config template file succeed, templateFile=%v, configFile=%v", templateFile, configFile)

	return nil
}

func (cr *configRender) renderConfig(templateContent string, data map[string]string) (string, error) {
	// parse kuscia configs
	configKeys := make(map[string]struct{})
	configReg := regexp.MustCompile(`\{\{?\{\.([^{}]+)\}\}?\}`)
	configResult := configReg.ReplaceAllStringFunc(templateContent, func(match string) string {
		subMatch := configReg.FindStringSubmatch(match)
		if len(subMatch) > 1 {
			key := strings.Split(subMatch[1], ".")[0]
			configKeys[key] = struct{}{}
			// replace {{{pattern}}} --> {{kuscia "pattern"}}
			if strings.HasPrefix(subMatch[0], "{{{") {
				reg := regexp.MustCompile(`\[(.*?)\]`)
				subMatch[1] = reg.ReplaceAllStringFunc(subMatch[1], func(match string) string {
					result := reg.FindStringSubmatch(match)
					if len(result) > 1 {
						// replace [v1.v2] to [v1#v2]
						return strings.ReplaceAll(match, ".", "#")
					}
					return match
				})
				return "{{kuscia " + "\"" + subMatch[1] + "\"" + "}}"
			}
		}
		return match
	})
	keysFromCM := make(map[string]struct{})
	for key := range configKeys {
		if _, ok := data[key]; !ok {
			keysFromCM[key] = struct{}{}
		}
	}
	if len(keysFromCM) > 0 {
		// get config data from cm
		keys := make([]string, 0)
		for key := range keysFromCM {
			keys = append(keys, key)
		}
		nlog.Infof("Fetch keys %v config from cm", keys)
		resp := cr.cmConfigService.BatchQueryConfig(cr.ctx, &confmanager.BatchQueryConfigRequest{
			Keys: keys,
		})
		if resp.Status.Code == int32(errorcode.ErrorCode_SUCCESS) {
			for _, d := range resp.Data {
				data[d.Key] = d.Value
			}
		} else {
			return "", fmt.Errorf("failed to get config keys %v from cm, %v", configKeys, resp.Status.Message)
		}
	}

	// use to replace values
	kusciaQueryValue := func(query string) string {
		value := uc.QueryByFields(buildStructMap(data), query)
		if value == nil {
			return ""
		}

		if _, ok := value.(string); ok {
			return value.(string)
		}
		output, _ := json.Marshal(value)
		return string(output)
	}

	tmpl, err := template.New("config-template").Option(defaultTemplateRenderOption).Funcs(template.FuncMap{"kuscia": kusciaQueryValue}).Parse(configResult)
	if err != nil {
		return "", fmt.Errorf("failed to parse config template, detail-> %v", err)
	}

	quoteData := make(map[string]string)
	for k, v := range data {
		quoteData[k] = strings.Trim(strconv.Quote(v), "\"")
	}

	var buf bytes.Buffer
	if err = tmpl.Execute(&buf, quoteData); err != nil {
		return "", fmt.Errorf("failed to execute config template, detail-> %v", err)
	}

	return buf.String(), nil
}

func (cr *configRender) makeDataMap(annotations, labels, envs map[string]string) (map[string]string, error) {
	mergedData := map[string]string{}
	var err error

	mergeDataMap(mergedData, envs)
	mergeDataMap(mergedData, labels)

	data := cr.makeDataMapFromLocal()
	mergeDataMap(mergedData, data)

	data = cr.makeDataMapFromCM()
	mergeDataMap(mergedData, data)

	if annotations[KubeStorageConfigDataAnnotation] == "true" {
		data, err = cr.makeDataMapFromKubeStorage()
		if err != nil {
			return nil, fmt.Errorf("failed to get config data from storage service, detail-> %v", err)
		}
		mergeDataMap(mergedData, data)
	}

	return mergedData, nil
}

func (cr *configRender) makeDataMapFromLocal() map[string]string {
	return map[string]string{
		common.EnvKusciaAPIProtocol:   string(cr.config.kusciaAPIProtocol),
		common.EnvKusciaAPIToken:      cr.config.kusciaAPIToken,
		common.EnvKusciaDomainKeyData: cr.config.domainKeyData,
	}
}

func (cr *configRender) makeDataMapFromCM() map[string]string {
	res := map[string]string{}
	return res
}

func (cr *configRender) makeDataMapFromKubeStorage() (map[string]string, error) {
	res := map[string]string{}
	return res, nil
}

// mergeDataMap merges the contents of srcMap into dstMap. The variables in the configuration template
// are all uppercase letters, so the keys are converted to uppercase letters here.
func mergeDataMap(dst map[string]string, src map[string]string) {
	for k, v := range src {
		dst[strings.ToUpper(k)] = v
	}
}

func buildStructMap(value map[string]string) map[string]interface{} {
	result := make(map[string]interface{})
	for k, v := range value {
		result[k] = v

		// try json
		var payload interface{}
		if err := json.Unmarshal([]byte(v), &payload); err == nil {
			switch reflect.TypeOf(payload).Kind() {
			case reflect.Array, reflect.Map, reflect.Slice, reflect.Struct:
				result[k] = payload
			}

		}

		// TODO: try yaml
		//yamlPayload := make(map[string]interface{})
		//if err := yaml.Unmarshal([]byte(v), &yamlPayload); err == nil {
		//	switch reflect.TypeOf(yamlPayload).Kind() {
		//	case reflect.Array, reflect.Map, reflect.Slice:
		//		result[k] = yamlPayload
		//	default:
		//	}
		//}
	}

	return result
}<|MERGE_RESOLUTION|>--- conflicted
+++ resolved
@@ -247,12 +247,9 @@
 	for _, env := range ctx.Envs {
 		envs[env.Name] = env.Value
 	}
-<<<<<<< HEAD
 
 	data, err := cr.makeDataMap(ctx.Pod.Annotations, ctx.Pod.Labels, envs)
-=======
-	data, err := cr.makeDataMap(ctx.Pod.Annotations, envs)
->>>>>>> 68280d4f
+
 	if err != nil {
 		return err
 	}
