--- conflicted
+++ resolved
@@ -55,11 +55,7 @@
 	}
 	schema, _ := utils.GenerateArrowSchema(data)
 	// use csv reader,ignore first row, first row is headline.
-<<<<<<< HEAD
 	csvReader := csv.NewInferringReader(r, csv.WithColumnTypes(colTypes), csv.WithHeader(true), csv.WithNullReader(true, CSVDefaultNullValue))
-=======
-	csvReader := csv.NewInferringReader(r, csv.WithColumnTypes(colTypes), csv.WithHeader(true), csv.WithNullReader(true, CSVDefaultNullValue), csv.WithChunk(1024))
->>>>>>> ee930166
 	defer csvReader.Release()
 	defer func() {
 		if r := recover(); r != nil {
