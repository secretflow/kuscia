--- conflicted
+++ resolved
@@ -50,11 +50,7 @@
 发起请求：
 
 ```sh
-<<<<<<< HEAD
-# 在容器内执行示例
-=======
 # Execute example within the container
->>>>>>> 958b710e
 export CTR_CERTS_ROOT=/home/kuscia/var/certs
 curl -k -X POST 'https://localhost:8082/api/v1/route/create' \
  --header "Token: $(cat ${CTR_CERTS_ROOT}/token)" \
@@ -135,11 +131,7 @@
 发起请求：
 
 ```sh
-<<<<<<< HEAD
-# 在容器内执行示例
-=======
 # Execute example within the container
->>>>>>> 958b710e
 export CTR_CERTS_ROOT=/home/kuscia/var/certs
 curl -k -X POST 'https://localhost:8082/api/v1/route/delete' \
  --header "Token: $(cat ${CTR_CERTS_ROOT}/token)" \
@@ -215,11 +207,7 @@
 发起请求：
 
 ```sh
-<<<<<<< HEAD
-# 在容器内执行示例
-=======
 # Execute the example inside the container
->>>>>>> 958b710e
 export CTR_CERTS_ROOT=/home/kuscia/var/certs
 curl -k -X POST 'https://localhost:8082/api/v1/route/query' \
  --header "Token: $(cat ${CTR_CERTS_ROOT}/token)" \
