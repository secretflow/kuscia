# 多机部署中心化集群

## 前言

本教程帮助您在多台机器上使用 [中心化组网模式](../../reference/architecture_cn.md#中心化组网模式) 来部署 Kuscia 集群。

## 前置准备

在部署 Kuscia 之前，请确保环境准备齐全，包括所有必要的软件、资源、操作系统版本和网络环境等满足要求，以确保部署过程顺畅进行，详情参考[部署要求](../deploy_check.md)。

## 部署流程（基于TOKEN认证）

### 部署 master 节点

登录到安装 master 的机器上，假设对外 IP 是 1.1.1.1。

指定 Kuscia 版本：

```bash
# The Kuscia image used, here using version 0.15.0b0 image
export KUSCIA_IMAGE=secretflow-registry.cn-hangzhou.cr.aliyuncs.com/secretflow/kuscia:0.15.0b0
```

指定 SecretFlow 版本：

```bash
# The Secretflow image used, here using version 1.11.0b1 image
export SECRETFLOW_IMAGE=secretflow-registry.cn-hangzhou.cr.aliyuncs.com/secretflow/secretflow-lite-anolis8:1.11.0b1
```

获取部署脚本，部署脚本会下载到当前目录：

```bash
docker pull ${KUSCIA_IMAGE} && docker run --rm ${KUSCIA_IMAGE} cat /home/kuscia/scripts/deploy/kuscia.sh > kuscia.sh && chmod u+x kuscia.sh
```

生成 master 节点的配置文件，kuscia init 参数请参考 [Kuscia 配置文件](../kuscia_config_cn.md#id3)：

```bash
# The --domain parameter passes the master node ID, DomainID must be globally unique and conform to the RFC 1123 label name specification. For details, refer to: https://kubernetes.io/docs/concepts/overview/working-with-objects/names/#dns-label-names. In a production environment, it is recommended to use the format: company-name-department-name-node-name, e.g., mycompany-secretflow-master
docker run -it --rm ${KUSCIA_IMAGE} kuscia init --mode master --domain "mycompany-secretflow-master" > kuscia_master.yaml 2>&1 || cat kuscia_master.yaml
```

建议检查生成的文件，避免配置文件错误导致的部署启动问题。

启动 master，默认会在当前目录下创建 ${USER}-kuscia-master/{data、logs} 用来存储 master 的数据、日志：

```bash
# The -p parameter passes the port that the master container maps to the host, ensuring it does not conflict with existing ports on the host.
# The -k parameter passes the HTTP port that the master container's KusciaAPI maps to the host, ensuring it does not conflict with existing ports on the host.
# The -a parameter specifies the engine image to be automatically imported. -a none: do not automatically import the engine image, -a secretflow (default): automatically import the secretflow engine image.
# The -m or --memory-limit parameter sets an appropriate memory limit for the node container. For example, '-m 4GiB or --memory-limit=4GiB' indicates a maximum memory limit of 4GiB, '-m -1 or --memory-limit=-1' indicates no limit. If not set, the default is 2GiB for the master node, 4GiB for the lite node, and 6GiB for the autonomy node.
./kuscia.sh start -c kuscia_master.yaml -p 18080 -k 18081
```

:::{tip}

- 节点 ID 需要全局唯一并且符合 RFC 1123 标签名规则要求，详情请参考[这里](https://kubernetes.io/zh-cn/docs/concepts/overview/working-with-objects/names/#dns-label-names)。`default`、`kube-system` 、`kube-public` 、`kube-node-lease` 、`master` 以及 `cross-domain` 为 Kuscia 预定义的节点 ID，不能被使用。
- 目前 kuscia.sh 脚本仅支持导入 Secretflow 镜像，scql、serving 以及其他自定义镜像请移步至[注册自定义算法镜像](../../development/register_custom_image.md)
- 如果 master 的入口网络存在网关时，为了确保节点与 master 之间通信正常，需要网关符合一些要求，详情请参考[这里](../networkrequirements.md)。
- master 节点默认使用 SQLite 作为存储，如果生产部署，需要配置链接到 MySQL 数据库的连接串，具体配置可以参考[这里](../kuscia_config_cn.md#id3)
- 需要对合作方暴露的 Kuscia 端口，可参考 [Kuscia 端口介绍](../kuscia_ports_cn.md)
- 非 root 用户部署请参考[这里](./docker_deploy_kuscia_with_rootless.md)
- 升级引擎镜像请参考[指南](../../tutorial/upgrade_engine.md)
:::

建议使用 `curl -kvvv https://ip:port` 检查一下是否访问能通，正常情况下返回的 HTTP 错误码是 401，内容是：unauthorized。
示例如下：

```bash
*   Trying 127.0.0.1:18080...
* Connected to 127.0.0.1 (127.0.0.1) port 18080 (#0)
* ALPN, offering h2
* ALPN, offering http/1.1
* TLSv1.3 (OUT), TLS handshake, Client hello (1):
* TLSv1.3 (IN), TLS handshake, Server hello (2):
* TLSv1.3 (IN), TLS handshake, Encrypted Extensions (8):
* TLSv1.3 (IN), TLS handshake, Certificate (11):
* TLSv1.3 (IN), TLS handshake, CERT verify (15):
* TLSv1.3 (IN), TLS handshake, Finished (20):
* TLSv1.3 (OUT), TLS change cipher, Change cipher spec (1):
* TLSv1.3 (OUT), TLS handshake, Finished (20):
* SSL connection using TLSv1.3 / TLS_AES_256_GCM_SHA384
* ALPN, server did not agree to a protocol
* Server certificate:
*  subject: CN=kuscia-system_ENVOY_EXTERNAL
*  start date: Sep 14 07:42:47 2023 GMT
*  expire date: Jan 30 07:42:47 2051 GMT
*  issuer: CN=Kuscia
*  SSL certificate verify result: unable to get local issuer certificate (20), continuing anyway.
> GET / HTTP/1.1
> Host: 127.0.0.1:18080
> User-Agent: curl/7.82.0
> Accept: */*
>
* TLSv1.3 (IN), TLS handshake, Newsession Ticket (4):
* TLSv1.3 (IN), TLS handshake, Newsession Ticket (4):
* old SSL session ID is stale, removing
* Mark bundle as not supporting multiuse
< HTTP/1.1 401 Unauthorized
< x-accel-buffering: no
< content-length: 13
< content-type: text/plain
< kuscia-error-message: Domain kuscia-system.root-kuscia-master<--127.0.0.1 return http code 401.
< date: Fri, 15 Sep 2023 02:50:39 GMT
< server: kuscia-gateway
<
* Connection #0 to host 127.0.0.1 left intact
{"domain":"alice","instance":"xyz","kuscia":"v0.1","reason":"unauthorized."}
```

#### Tips

本文后续还会经常使用到 `docker exec -it ${USER}-kuscia-master xxxxx` 类似的命令。建议以如下方式简化输入。

```bash
alias km="docker exec -it ${USER}-kuscia-master"
```

后续相关命令可以简化为 `km xxxxx`。

### 部署 lite 节点

您可以选择在任一台机器上部署 lite 节点（下文以 alice、bob 为例）。

#### 部署 lite 节点 Alice

在部署 Alice 节点之前，我们需要在 master 注册 Alice 节点，并获取到部署时需要用到的 Token 并存入环境变量。

执行以下命令，完成节点注册并从返回中得到 Token 并存入环境变量：

```bash
export ALICE_TOKEN=$(docker exec -i ${USER}-kuscia-master sh scripts/deploy/add_domain_lite.sh alice)
echo "Alice 的部署 Token: ${ALICE_TOKEN}"
```

输出示例：

```bash
Alice 的部署 Token: abcdefg
```

如果 Token 遗忘了，可以通过该命令重新获取

```bash
export ALICE_TOKEN=$(docker exec -it ${USER}-kuscia-master kubectl get domain alice -o=jsonpath='{.status.deployTokenStatuses[?(@.state=="unused")].token}')
echo "Alice 的部署 Token: ${ALICE_TOKEN}"
```

输出示例：

```bash
Alice 的部署 Token: abcdefg
```

接下来，登录到安装 Alice 的机器上，假设对外暴露的 IP 是 2.2.2.2。

指定 Kuscia 版本：

```bash
# The Kuscia image used, here using version 0.15.0b0 image
export KUSCIA_IMAGE=secretflow-registry.cn-hangzhou.cr.aliyuncs.com/secretflow/kuscia:0.15.0b0
```

获取部署脚本，部署脚本会下载到当前目录：

```bash
docker pull ${KUSCIA_IMAGE} && docker run --rm ${KUSCIA_IMAGE} cat /home/kuscia/scripts/deploy/kuscia.sh > kuscia.sh && chmod u+x kuscia.sh
```

生成 Alice 节点的配置文件：

```bash
<<<<<<< HEAD
# --domain 参数传递的是节点 ID
# --lite-deploy-token 参数传递的是节点部署的 Token
# --master-endpoint 参数传递的是 master 容器对外暴露的 https://IP:PORT，假设 master 对外暴露的 IP 是 1.1.1.1，端口是18080
docker run -it --rm ${KUSCIA_IMAGE} kuscia init --mode lite --domain "alice" --master-endpoint "https://1.1.1.1:18080" --lite-deploy-token "${ALICE_TOKEN}" > lite_alice.yaml 2>&1 || cat lite_alice.yaml
=======
# The --domain parameter passes the node ID.
# The --lite-deploy-token parameter passes the Token for node deployment.
# The --master-endpoint parameter passes the master container's exposed https://IP:PORT. For example, if the master is exposed at IP 1.1.1.1 and port 18080, it would be https://1.1.1.1:18080.
docker run -it --rm ${KUSCIA_IMAGE} kuscia init --mode lite --domain "alice" --master-endpoint "https://1.1.1.1:18080" --lite-deploy-token "abcdefg" > lite_alice.yaml 2>&1 || cat lite_alice.yaml
>>>>>>> 958b710e
```

启动 Alice，默认会在当前目录下创建 ${USER}-kuscia-lite-alice/data 目录用来存放 alice 的数据：

```bash
# The -p parameter passes the port that the node container maps to the host, ensuring it does not conflict with existing ports on the host.
# The -k parameter passes the HTTP port that the lite container's KusciaAPI maps to the host, ensuring it does not conflict with existing ports on the host.
./kuscia.sh start -c lite_alice.yaml -p 28080 -k 28081
```

> 如果 master 与多个 lite 节点部署在同一个物理机上，可以用 -p -k -g -q -x 参数指定下端口号（例如：./kuscia.sh start -c lite_alice.yaml -p 28080 -k 28081 -g 28082 -q 28083 -x 28084），防止出现端口冲突。

#### 部署 lite 节点 bob

在部署 Bob 节点之前，我们需要在 master 注册 Bob 节点，并获取到部署时需要用到的 Token 并存入环境变量。

执行以下命令，完成节点注册并从返回中得到 Token：

```bash
export BOB_TOKEN=$(docker exec -i ${USER}-kuscia-master sh scripts/deploy/add_domain_lite.sh bob)
echo "Bob 的部署 Token: ${BOB_TOKEN}"
```

输出示例：

```bash
Bob 的部署 Token: hijklmn
```

如果 Token 遗忘了，可以通过该命令重新获取

```bash
export BOB_TOKEN=$(docker exec -it ${USER}-kuscia-master kubectl get domain bob -o=jsonpath='{.status.deployTokenStatuses[?(@.state=="unused")].token}')
echo "Bob 的部署 Token: ${BOB_TOKEN}"
```

输出示例：

```bash
Bob 的部署 Token: hijklmn
```

接下来，登录到安装 Bob 的机器上，假设对暴露的 IP 是 3.3.3.3。

指定 Kuscia 版本：

```bash
# The Kuscia image used, here using version 0.15.0b0 image
export KUSCIA_IMAGE=secretflow-registry.cn-hangzhou.cr.aliyuncs.com/secretflow/kuscia:0.15.0b0
```

获取部署脚本，部署脚本会下载到当前目录：

```bash
docker pull ${KUSCIA_IMAGE} && docker run --rm ${KUSCIA_IMAGE} cat /home/kuscia/scripts/deploy/kuscia.sh > kuscia.sh && chmod u+x kuscia.sh
```

生成 Bob 节点的配置文件：

```bash
<<<<<<< HEAD
# --domain 参数传递的是节点 ID
# --lite-deploy-token 参数传递的是节点部署的 Token
# --master-endpoint 参数传递的是 master 容器对外暴露的 https://IP:PORT，假设 master 对外暴露的 IP 是 1.1.1.1，端口是18080
docker run -it --rm ${KUSCIA_IMAGE} kuscia init --mode lite --domain "bob" --master-endpoint "https://1.1.1.1:18080" --lite-deploy-token "${BOB_TOKEN}" > lite_bob.yaml 2>&1 || cat lite_bob.yaml
=======
# The --domain parameter passes the node ID.
# The --lite-deploy-token parameter passes the Token for node deployment.
# The --master-endpoint parameter passes the master container's exposed https://IP:PORT. For example, if the master is exposed at IP 1.1.1.1 and port 18080, it would be https://1.1.1.1:18080.
docker run -it --rm ${KUSCIA_IMAGE} kuscia init --mode lite --domain "bob" --master-endpoint "https://1.1.1.1:18080" --lite-deploy-token "hijklmn" > lite_bob.yaml 2>&1 || cat lite_bob.yaml
>>>>>>> 958b710e
```

启动 Bob，默认会在当前目录下创建 ${USER}-kuscia-lite-bob/data 目录用来存放 bob 的数据：

```bash
# The -p parameter passes the port that the node container maps to the host, ensuring it does not conflict with existing ports on the host.
# The -k parameter passes the HTTP port that the lite container's KusciaAPI maps to the host, ensuring it does not conflict with existing ports on the host.
./kuscia.sh start -c lite_bob.yaml -p 38080 -k 38081
```

> 如果 master 与多个 lite 节点部署在同一个物理机上，可以用 -p -k -g -q -x 参数指定下端口号（例如：./kuscia.sh start -c lite_bob.yaml -p 38080 -k 38081 -g 38082 -q 38083 -x 38084），防止出现端口冲突。

### 配置授权

如果要发起由两个 lite 节点参与的任务，您需要给这两个节点之间建立授权。

#### 创建 alice 和 bob 之间的授权

在 master 机器上执行创建授权的命令

```bash
# To reduce the cost of troubleshooting authorization errors, it is recommended to separately (using curl) access the other party's address from within the alice/bob containers to determine if connectivity is possible, before proceeding with authorization.
# Example: curl -vvv http://ip:port returns a normal HTTP error code of 401.
# The access address for the bob node is generally http://ip:port for bob. As mentioned above, bob's IP is 3.3.3.3, and the port is 38080 as stated earlier.
docker exec -it ${USER}-kuscia-master sh scripts/deploy/create_cluster_domain_route.sh alice bob http://3.3.3.3:38080
# The access address for the alice node is generally http://ip:port for alice. As mentioned above, alice's IP is 2.2.2.2, and the port is 28080 as stated earlier.
docker exec -it ${USER}-kuscia-master sh scripts/deploy/create_cluster_domain_route.sh bob alice http://2.2.2.2:28080
```

执行以下命令：

```bash
docker exec -it ${USER}-kuscia-master kubectl get cdr
```

当 `type` 为 Ready 的 condition 的 `status` 值为 "True" 则说明 Alice 和 Bob 之间授权建立成功。

:::{tip}

- 如果节点之间的入口网络存在网关时，为了确保节点与节点之间通信正常，需要网关符合一些要求，详情请参考[这里](../networkrequirements.md)
- 授权失败，请参考[授权错误排查](../../troubleshoot/network/network_authorization_check.md)
:::

### 运行任务

接下来，运行一个测试任务以验证部署是否成功。

#### 准备数据

##### 获取测试数据集

登录到安装 Alice 的机器上，将默认的测试数据拷贝到之前部署目录的 ${USER}-kuscia-lite-alice/data 下

```bash
docker pull ${KUSCIA_IMAGE} && docker run --rm ${KUSCIA_IMAGE} cat /home/kuscia/var/storage/data/alice.csv > /tmp/alice.csv
docker cp /tmp/alice.csv ${USER}-kuscia-lite-alice:/home/kuscia/var/storage/data/
rm -rf /tmp/alice.csv
```

登录到安装 bob 的机器上，将默认的测试数据拷贝到之前部署目录的 ${USER}-kuscia-lite-bob/data 下

```bash
docker pull ${KUSCIA_IMAGE} && docker run --rm ${KUSCIA_IMAGE} cat /home/kuscia/var/storage/data/bob.csv > /tmp/bob.csv
docker cp /tmp/bob.csv ${USER}-kuscia-lite-bob:/home/kuscia/var/storage/data/
rm -rf /tmp/bob.csv
```

##### 创建测试数据表

登录到安装 master 的机器上，为 Alice 和 Bob 的测试数据创建 domaindata

```bash
docker exec -it ${USER}-kuscia-master scripts/deploy/create_domaindata_alice_table.sh alice
docker exec -it ${USER}-kuscia-master scripts/deploy/create_domaindata_bob_table.sh bob
```

##### 创建测试数据表授权

登录到安装 master 的机器上，为 Alice 的测试数据创建 domaindatagrant

```bash
docker exec -it ${USER}-kuscia-master curl -X POST 'https://127.0.0.1:8082/api/v1/domaindatagrant/create' --header "Token: $(docker exec -it ${USER}-kuscia-master cat /home/kuscia/var/certs/token)" --header 'Content-Type: application/json' -d '{
 "grant_domain": "bob",
 "description": {"domaindatagrant":"alice-bob"},
 "domain_id": "alice",
 "domaindata_id": "alice-table"
}' --cacert /home/kuscia/var/certs/ca.crt --cert /home/kuscia/var/certs/ca.crt --key /home/kuscia/var/certs/ca.key
```

同理，登录到安装 master 的机器上，为 Bob 的测试数据创建 domaindatagrant

```bash
docker exec -it ${USER}-kuscia-master curl -X POST 'https://127.0.0.1:8082/api/v1/domaindatagrant/create' --header "Token: $(docker exec -it ${USER}-kuscia-master cat /home/kuscia/var/certs/token)" --header 'Content-Type: application/json' -d '{
 "grant_domain": "alice",
 "description": {"domaindatagrant":"bob-alice"},
 "domain_id": "bob",
 "domaindata_id": "bob-table"
}' --cacert /home/kuscia/var/certs/ca.crt --cert /home/kuscia/var/certs/ca.crt --key /home/kuscia/var/certs/ca.key
```

#### 执行测试作业

登录到安装 master 的机器上

创建并启动作业（两方 PSI 任务）

```bash
docker exec -it ${USER}-kuscia-master scripts/user/create_example_job.sh
```

查看作业状态

```bash
docker exec -it ${USER}-kuscia-master kubectl get kj -n cross-domain
```

任务运行遇到网络错误时，可以参考[这里](../../troubleshoot/network/network_troubleshoot.md)排查<|MERGE_RESOLUTION|>--- conflicted
+++ resolved
@@ -171,17 +171,10 @@
 生成 Alice 节点的配置文件：
 
 ```bash
-<<<<<<< HEAD
-# --domain 参数传递的是节点 ID
-# --lite-deploy-token 参数传递的是节点部署的 Token
-# --master-endpoint 参数传递的是 master 容器对外暴露的 https://IP:PORT，假设 master 对外暴露的 IP 是 1.1.1.1，端口是18080
-docker run -it --rm ${KUSCIA_IMAGE} kuscia init --mode lite --domain "alice" --master-endpoint "https://1.1.1.1:18080" --lite-deploy-token "${ALICE_TOKEN}" > lite_alice.yaml 2>&1 || cat lite_alice.yaml
-=======
 # The --domain parameter passes the node ID.
 # The --lite-deploy-token parameter passes the Token for node deployment.
 # The --master-endpoint parameter passes the master container's exposed https://IP:PORT. For example, if the master is exposed at IP 1.1.1.1 and port 18080, it would be https://1.1.1.1:18080.
-docker run -it --rm ${KUSCIA_IMAGE} kuscia init --mode lite --domain "alice" --master-endpoint "https://1.1.1.1:18080" --lite-deploy-token "abcdefg" > lite_alice.yaml 2>&1 || cat lite_alice.yaml
->>>>>>> 958b710e
+docker run -it --rm ${KUSCIA_IMAGE} kuscia init --mode lite --domain "alice" --master-endpoint "https://1.1.1.1:18080" --lite-deploy-token "${ALICE_TOKEN}" > lite_alice.yaml 2>&1 || cat lite_alice.yaml
 ```
 
 启动 Alice，默认会在当前目录下创建 ${USER}-kuscia-lite-alice/data 目录用来存放 alice 的数据：
@@ -242,17 +235,10 @@
 生成 Bob 节点的配置文件：
 
 ```bash
-<<<<<<< HEAD
-# --domain 参数传递的是节点 ID
-# --lite-deploy-token 参数传递的是节点部署的 Token
-# --master-endpoint 参数传递的是 master 容器对外暴露的 https://IP:PORT，假设 master 对外暴露的 IP 是 1.1.1.1，端口是18080
-docker run -it --rm ${KUSCIA_IMAGE} kuscia init --mode lite --domain "bob" --master-endpoint "https://1.1.1.1:18080" --lite-deploy-token "${BOB_TOKEN}" > lite_bob.yaml 2>&1 || cat lite_bob.yaml
-=======
 # The --domain parameter passes the node ID.
 # The --lite-deploy-token parameter passes the Token for node deployment.
 # The --master-endpoint parameter passes the master container's exposed https://IP:PORT. For example, if the master is exposed at IP 1.1.1.1 and port 18080, it would be https://1.1.1.1:18080.
-docker run -it --rm ${KUSCIA_IMAGE} kuscia init --mode lite --domain "bob" --master-endpoint "https://1.1.1.1:18080" --lite-deploy-token "hijklmn" > lite_bob.yaml 2>&1 || cat lite_bob.yaml
->>>>>>> 958b710e
+docker run -it --rm ${KUSCIA_IMAGE} kuscia init --mode lite --domain "bob" --master-endpoint "https://1.1.1.1:18080" --lite-deploy-token "${BOB_TOKEN}" > lite_bob.yaml 2>&1 || cat lite_bob.yaml
 ```
 
 启动 Bob，默认会在当前目录下创建 ${USER}-kuscia-lite-bob/data 目录用来存放 bob 的数据：
