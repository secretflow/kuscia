ARG DEPS_IMAGE="secretflow-registry.cn-hangzhou.cr.aliyuncs.com/secretflow/kuscia-deps:0.6.1b0"
ARG KUSCIA_ENVOY_IMAGE="secretflow-registry.cn-hangzhou.cr.aliyuncs.com/secretflow/kuscia-envoy:0.6.1b0"
ARG PROM_NODE_EXPORTER="secretflow-registry.cn-hangzhou.cr.aliyuncs.com/secretflow/node-exporter:v1.7.0"
ARG BASE_IMAGE="secretflow-registry.cn-hangzhou.cr.aliyuncs.com/secretflow/anolisos:23"

FROM ${DEPS_IMAGE} as deps

FROM ${PROM_NODE_EXPORTER} as node_exporter
FROM ${KUSCIA_ENVOY_IMAGE} as kuscia_envoy

FROM ${BASE_IMAGE}

ENV TZ=Asia/Shanghai
ARG TARGETPLATFORM
ARG TARGETARCH
ARG HOME_DIR="/home/kuscia"
ENV HOME=${HOME_DIR}
RUN yum install -y openssl net-tools which jq logrotate iproute procps-ng libcap && \
    yum clean all && \
    mkdir -p ${HOME_DIR}/bin && \
    mkdir -p /bin/aux && \
    mkdir -p ${HOME_DIR}/scripts && \
    mkdir -p ${HOME_DIR}/etc/conf && \
    mkdir -p ${HOME_DIR}/etc/cni && \
    mkdir -p ${HOME_DIR}/crds && \
    mkdir -p ${HOME_DIR}/var/storage/data && \
    mkdir -p ${HOME_DIR}/var/k3s/server/db && \
<<<<<<< HEAD
    mkdir -p ${HOME_DIR}/var/images && \
=======
    mkdir -p ${ROOT_DIR}/var/images && \
>>>>>>> ee930166
    mkdir -p ${HOME_DIR}/pause

# create non-root user kuscia and group
RUN useradd -ms /bin/bash kuscia && \
    usermod -aG kuscia kuscia && \
    chown -R kuscia:kuscia /home/kuscia && \
    chgrp kuscia /home/kuscia && \
    chmod -R g+rwxs /home/kuscia

COPY --chown=kuscia:kuscia --from=deps /image/home/kuscia/bin ${HOME_DIR}/bin
COPY --chown=kuscia:kuscia --from=deps /image/bin/aux /bin/aux
COPY --chown=kuscia:kuscia --from=node_exporter /bin/node_exporter ${HOME_DIR}/bin

RUN pushd ${HOME_DIR}/bin && \
    ln -s k3s crictl && \
    ln -s k3s ctr && \
    ln -s k3s kubectl && \
    ln -s cni bridge && \
    ln -s cni flannel && \
    ln -s cni host-local && \
    ln -s cni loopback && \
    ln -s cni portmap && \
    popd

COPY --chown=kuscia:kuscia build/${TARGETPLATFORM}/apps/kuscia/kuscia ${HOME_DIR}/bin
COPY --chown=kuscia:kuscia build/pause/pause-${TARGETARCH}.tar ${HOME_DIR}/pause/pause.tar
COPY --chown=kuscia:kuscia crds/v1alpha1 ${HOME_DIR}/crds/v1alpha1
COPY --chown=kuscia:kuscia etc/conf ${HOME_DIR}/etc/conf
COPY --chown=kuscia:kuscia etc/cni ${HOME_DIR}/etc/cni
COPY --chown=kuscia:kuscia testdata ${HOME_DIR}/var/storage/data
COPY --chown=kuscia:kuscia scripts ${HOME_DIR}/scripts
COPY --chown=kuscia:kuscia thirdparty/*/scripts ${HOME_DIR}/scripts
COPY --chown=kuscia:kuscia --from=kuscia_envoy /home/kuscia/bin/envoy ${HOME_DIR}/bin

ENV PATH="${PATH}:${HOME_DIR}/bin:/bin/aux"
WORKDIR ${HOME_DIR}

# non-root user bind low ports (0, 1024] permission
RUN setcap cap_net_bind_service=+ep /home/kuscia/bin/kuscia && \
    setcap cap_net_bind_service=+ep /home/kuscia/bin/envoy


ENTRYPOINT ["tini", "--"]<|MERGE_RESOLUTION|>--- conflicted
+++ resolved
@@ -25,11 +25,7 @@
     mkdir -p ${HOME_DIR}/crds && \
     mkdir -p ${HOME_DIR}/var/storage/data && \
     mkdir -p ${HOME_DIR}/var/k3s/server/db && \
-<<<<<<< HEAD
-    mkdir -p ${HOME_DIR}/var/images && \
-=======
     mkdir -p ${ROOT_DIR}/var/images && \
->>>>>>> ee930166
     mkdir -p ${HOME_DIR}/pause
 
 # create non-root user kuscia and group
